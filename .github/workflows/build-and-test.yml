name: Build & Test

on:
  push:
  pull_request:

jobs:
  build-and-test:
    name: Build & Test
    runs-on: ubuntu-22.04
    permissions:
      contents: read

    steps:
      - name: Checkout repository
        uses: actions/checkout@v3

      - name: Setup Node
        uses: actions/setup-node@v3
        with:
          node-version: "18.14.1"

      - name: Install dependencies
        run: sudo apt -y update && sudo apt -y install libusb-1.0-0-dev libudev-dev

      - name: Setup Foundry
        uses: foundry-rs/foundry-toolchain@v1
        with:
<<<<<<< HEAD
          version: nightly-96ab9131e6735df35aca0249968c7d339590de20
=======
          version: nightly-5be158ba6dc7c798a6f032026fe60fc01686b33b
>>>>>>> f091f2bf

      - name: Yarn Install
        run: yarn install --mode=skip-build && yarn allow-scripts
        
      - name: Setup Forge
        run: yarn workspace @ubiquity/contracts forge:install

      - name: Build All
        env:
          FOUNDRY_DENY_WARNINGS: true
        run: yarn build

      - name: Test All
        run: yarn test:all

      - name: Prepare Deployment Artifact
        env:
          EVENT_NAME: ${{github.event_name}}
          PR_NUMBER: ${{ github.event.number }}
          SHA: ${{ github.event_name == 'pull_request' && github.event.pull_request.head.sha || github.sha }}
        run: |
          echo "event_name=$EVENT_NAME,pr_number=$PR_NUMBER,sha=$SHA"
          mkdir -p ./pr
          echo "event_name=$EVENT_NAME,pr_number=$PR_NUMBER,sha=$SHA," > ./pr/pr_number
          cd ./packages/dapp/dist && zip -r ../../../pr/pull-request.zip ./*

      - uses: actions/upload-artifact@v3
        with:
          name: pr
          path: pr/

      - name: Run Server
        run: yarn dev:dapp &
        env:
          CI: true<|MERGE_RESOLUTION|>--- conflicted
+++ resolved
@@ -26,11 +26,7 @@
       - name: Setup Foundry
         uses: foundry-rs/foundry-toolchain@v1
         with:
-<<<<<<< HEAD
-          version: nightly-96ab9131e6735df35aca0249968c7d339590de20
-=======
           version: nightly-5be158ba6dc7c798a6f032026fe60fc01686b33b
->>>>>>> f091f2bf
 
       - name: Yarn Install
         run: yarn install --mode=skip-build && yarn allow-scripts
