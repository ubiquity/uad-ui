--- conflicted
+++ resolved
@@ -42,12 +42,8 @@
 };
 
 const DEFAULT_WEB3_ACTIONS: Web3Actions = {
-<<<<<<< HEAD
   connectMetamask: async () => {},
   connectWalletConnect: async () => {},
-=======
-  connectMetaMask: async () => {},
->>>>>>> f6f17470
   connectJsonRpc: async () => {},
   disconnect: async () => {},
 };
@@ -60,8 +56,6 @@
   const [web3State, setWeb3State] = useState<Web3State>(DEFAULT_WEB3_STATE);
 
   useEffect(() => {
-<<<<<<< HEAD
-    if (storedProviderMode) {
       if ("jsonrpc" == storedProviderMode) {
         if (storedWallet) {
           connectJsonRpc(storedWallet);
@@ -109,27 +103,7 @@
   }
 
   async function connectMetamask() {
-=======
-    if (storedProviderMode === "jsonrpc" && storedWallet) {
-      connectJsonRpc(storedWallet);
-    } else {
-      connectMetaMask();
-    }
-  }, []);
-
-  async function connectMetaMask() {
->>>>>>> f6f17470
     if (metamaskInstalled) {
-      const newProvider = new ethers.providers.Web3Provider(window.ethereum);
-      setWeb3State({ ...web3State, connecting: true });
-      const addresses = (await newProvider.send("eth_requestAccounts", [])) as string[];
-      if (addresses.length > 0) {
-        console.log("Connected wallet ", addresses[0]);
-        const newWalletAddress = addresses[0];
-        const newSigner = newProvider.getSigner(newWalletAddress);
-        setStoredWallet(newWalletAddress);
-        setStoredProviderMode("metamask");
-        setWeb3State({
           ...web3State,
           connecting: false,
           providerMode: "metamask",
@@ -158,11 +132,7 @@
     setWeb3State({ ...web3State, walletAddress: null, signer: null });
   }
 
-<<<<<<< HEAD
   return <Web3Context.Provider value={[web3State, { connectMetamask, connectWalletConnect, connectJsonRpc, disconnect }]}>{children}</Web3Context.Provider>;
-=======
-  return <Web3Context.Provider value={[web3State, { connectMetaMask, connectJsonRpc, disconnect }]}>{children}</Web3Context.Provider>;
->>>>>>> f6f17470
 };
 
 const useWeb3 = () => useContext(Web3Context);
