import { ContractInterface, ethers } from "ethers";

import UniswapV2PairABI from "../config/abis/UniswapV2Pair.json";
import UniswapV3PoolABI from "../config/abis/UniswapV3Pool.json";
import UniswapV3RouterABI from "../config/abis/UniswapV3Router.json";
import ChainlinkPriceFeedABI from "../config/abis/ChainlinkPriceFeed.json";
import ERC20ABI from "../config/abis/ERC20.json";
import USDCTokenABI from "../config/abis/USDCToken.json";
import DAITokenABI from "../config/abis/DAIToken.json";
import USDTTokenABI from "../config/abis/USDTToken.json";

import YieldProxyABI from "../config/abis/YieldProxy.json";

import SimpleBond from "@ubiquity/contracts/out/SimpleBond.sol/SimpleBond.json";
import UbiquiStick from "@ubiquity/contracts/out/UbiquiStick.sol/UbiquiStick.json";
import UbiquiStickSale from "@ubiquity/contracts/out/UbiquiStickSale.sol/UbiquiStickSale.json";
import ERC1155Ubiquity from "@ubiquity/contracts/out/ERC1155Ubiquity.sol/ERC1155Ubiquity.json";
import IJar from "@ubiquity/contracts/out/IJar.sol/IJar.json";
import DebtCouponManager from "@ubiquity/contracts/out/CreditNftManager.sol/CreditNftManager.json";
import ICurveFactory from "@ubiquity/contracts/out/ICurveFactory.sol/ICurveFactory.json";
import StakingToken from "@ubiquity/contracts/out/StakingShare.sol/StakingShare.json";
import Staking from "@ubiquity/contracts/out/Staking.sol/Staking.json";
import DebtCoupon from "@ubiquity/contracts/out/CreditNft.sol/CreditNft.json";
import DollarMintCalculator from "@ubiquity/contracts/out/DollarMintCalculator.sol/DollarMintCalculator.json";
import ICouponsForDollarsCalculator from "@ubiquity/contracts/out/ICreditNftRedemptionCalculator.sol/ICreditNftRedemptionCalculator.json";
import IMetaPool from "@ubiquity/contracts/out/IMetaPool.sol/IMetaPool.json";
import IUARForDollarsCalculator from "@ubiquity/contracts/out/ICreditRedemptionCalculator.sol/ICreditRedemptionCalculator.json";
import MasterChefV2 from "@ubiquity/contracts/out/UbiquityChef.sol/UbiquityChef.json";
import SushiSwapPool from "@ubiquity/contracts/out/SushiSwapPool.sol/SushiSwapPool.json";
import TWAPOracle from "@ubiquity/contracts/out/TWAPOracleDollar3pool.sol/TWAPOracleDollar3pool.json";
import UbiquityManager from "@ubiquity/contracts/out/UbiquityDollarManager.sol/UbiquityDollarManager.json";
import Dollar from "@ubiquity/contracts/out/UbiquityDollarToken.sol/UbiquityDollarToken.json";
import Credit from "@ubiquity/contracts/out/UbiquityCreditToken.sol/UbiquityCreditToken.json";
import UbiquityFormulas from "@ubiquity/contracts/out/UbiquityFormulas.sol/UbiquityFormulas.json";
import Governance from "@ubiquity/contracts/out/UbiquityGovernanceToken.sol/UbiquityGovernanceToken.json";

const getContract = (abi: ContractInterface, address: string, provider: ethers.providers.Provider) => {
  return new ethers.Contract(address, abi, provider);
};

export const getUniswapV2FactoryContract = (address: string, provider: ethers.providers.Provider) => {
  return getContract(UniswapV2PairABI, address, provider);
};

export const getUniswapV3PoolContract = (address: string, provider: ethers.providers.Provider) => {
  return getContract(UniswapV3PoolABI, address, provider);
};

export const getUniswapV3RouterContract = (address: string, provider: ethers.providers.Provider) => {
  return getContract(UniswapV3RouterABI, address, provider);
};

export const getChainlinkPriceFeedContract = (address: string, provider: ethers.providers.Provider): ethers.Contract => {
  return getContract(ChainlinkPriceFeedABI, address, provider);
};

export const getERC20Contract = (address: string, provider: ethers.providers.Provider) => {
  return getContract(ERC20ABI, address, provider);
};

export const getERC1155UbiquityContract = (address: string, provider: ethers.providers.Provider) => {
  return getContract(ERC1155Ubiquity.abi, address, provider);
};

export const getSimpleBondContract = (address: string, provider: ethers.providers.Provider) => {
  return getContract(SimpleBond.abi, address, provider);
};

export const getUbiquiStickContract = (address: string, provider: ethers.providers.Provider) => {
  return getContract(UbiquiStick.abi, address, provider);
};

export const getUbiquiStickSaleContract = (address: string, provider: ethers.providers.Provider) => {
  return getContract(UbiquiStickSale.abi, address, provider);
};

export const getIJarContract = (address: string, provider: ethers.providers.Provider) => {
  return getContract(IJar.abi, address, provider);
};

export const getDebtCouponManagerContract = (address: string, provider: ethers.providers.Provider) => {
  return getContract(DebtCouponManager.abi, address, provider);
};

export const getCurveFactoryContract = (address: string, provider: ethers.providers.Provider) => {
  return getContract(ICurveFactory.abi, address, provider);
};

export const getYieldProxyContract = (address: string, provider: ethers.providers.Provider) => {
  return getContract(YieldProxyABI, address, provider);
};

<<<<<<< HEAD
export const getStakingShareContract = (address: string, provider: ethers.providers.Provider) => {
=======
export const getBondingShareV2Contract = (address: string, provider: ethers.providers.Provider) => {
>>>>>>> fdd5767d
  return getContract(StakingToken.abi, address, provider);
};

export const getBondingV2Contract = (address: string, provider: ethers.providers.Provider) => {
  return getContract(Staking.abi, address, provider);
};

export const getDebtCouponContract = (address: string, provider: ethers.providers.Provider) => {
  return getContract(DebtCoupon.abi, address, provider);
};

export const getTWAPOracleContract = (address: string, provider: ethers.providers.Provider) => {
  return getContract(TWAPOracle.abi, address, provider);
};

export const getDollarMintCalculatorContract = (address: string, provider: ethers.providers.Provider) => {
  return getContract(DollarMintCalculator.abi, address, provider);
};

export const getICouponsForDollarsCalculatorContract = (address: string, provider: ethers.providers.Provider) => {
  return getContract(ICouponsForDollarsCalculator.abi, address, provider);
};

export const getIUARForDollarsCalculatorContract = (address: string, provider: ethers.providers.Provider) => {
  return getContract(IUARForDollarsCalculator.abi, address, provider);
};

export const getIMetaPoolContract = (address: string, provider: ethers.providers.Provider) => {
  return getContract(IMetaPool.abi, address, provider);
};

export const getMasterChefV2Contract = (address: string, provider: ethers.providers.Provider) => {
  return getContract(MasterChefV2.abi, address, provider);
};

export const getSushiSwapPoolContract = (address: string, provider: ethers.providers.Provider) => {
  return getContract(SushiSwapPool.abi, address, provider);
};

export const getUbiquityManagerContract = (address: string, provider: ethers.providers.Provider) => {
  return getContract(UbiquityManager.abi, address, provider);
};

export const getDollarContract = (address: string, provider: ethers.providers.Provider) => {
  return getContract(Dollar.abi, address, provider);
};

export const getCreditContract = (address: string, provider: ethers.providers.Provider) => {
  return getContract(Credit.abi, address, provider);
};

export const getUbiquityFormulasContract = (address: string, provider: ethers.providers.Provider) => {
  return getContract(UbiquityFormulas.abi, address, provider);
};

export const getGovernanceContract = (address: string, provider: ethers.providers.Provider) => {
  return getContract(Governance.abi, address, provider);
};

export const getUSDCTokenContract = (address: string, provider: ethers.providers.Provider) => {
  return getContract(USDCTokenABI, address, provider);
};

export const getDAITokenContract = (address: string, provider: ethers.providers.Provider) => {
  return getContract(DAITokenABI, address, provider);
};

export const getUSDTTokenContract = (address: string, provider: ethers.providers.Provider) => {
  return getContract(USDTTokenABI, address, provider);
};<|MERGE_RESOLUTION|>--- conflicted
+++ resolved
@@ -90,11 +90,8 @@
   return getContract(YieldProxyABI, address, provider);
 };
 
-<<<<<<< HEAD
 export const getStakingShareContract = (address: string, provider: ethers.providers.Provider) => {
-=======
-export const getBondingShareV2Contract = (address: string, provider: ethers.providers.Provider) => {
->>>>>>> fdd5767d
+
   return getContract(StakingToken.abi, address, provider);
 };
 
