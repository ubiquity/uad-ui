--- conflicted
+++ resolved
@@ -119,13 +119,9 @@
     }
 
     function getTwapPrice() internal view returns (uint256) {
-<<<<<<< HEAD
-        return LibTWAPOracle.consult(address(this));
-=======
         return
             LibTWAPOracle.consult(
                 LibAppStorage.appStorage().dollarTokenAddress
             );
->>>>>>> fdd5767d
     }
 }