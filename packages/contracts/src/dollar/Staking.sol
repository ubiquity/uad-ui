--- conflicted
+++ resolved
@@ -178,12 +178,6 @@
             0
         );
         ITWAPOracleDollar3pool(manager.twapOracleAddress()).update();
-<<<<<<< HEAD
-        uint256 toTransfer =
-            IERC20(manager.dollarTokenAddress()).balanceOf(address(this));
-        IERC20(manager.dollarTokenAddress()).safeTransfer(
-            manager.treasuryAddress(), toTransfer
-=======
         uint256 toTransfer = IERC20(manager.dollarTokenAddress()).balanceOf(
             address(this)
         );
@@ -195,7 +189,6 @@
             manager.dollarTokenAddress(),
             coinWithdrawn,
             toTransfer
->>>>>>> 0065cd57
         );
     }
 
@@ -214,19 +207,10 @@
         );
         // update twap
         ITWAPOracleDollar3pool(manager.twapOracleAddress()).update();
-<<<<<<< HEAD
         uint256 toTransfer =
             IERC20(manager.curve3PoolTokenAddress()).balanceOf(address(this));
-        IERC20(manager.curve3PoolTokenAddress()).safeTransfer(
+        IERC20(manager.curve3PoolTokenAddress()).transfer(
             manager.treasuryAddress(), toTransfer
-=======
-        uint256 toTransfer = IERC20(manager.curve3PoolTokenAddress()).balanceOf(
-            address(this)
-        );
-        IERC20(manager.curve3PoolTokenAddress()).transfer(
-            manager.treasuryAddress(),
-            toTransfer
->>>>>>> 0065cd57
         );
         emit PriceReset(
             manager.curve3PoolTokenAddress(),
@@ -235,18 +219,11 @@
         );
     }
 
-<<<<<<< HEAD
-    function setStakingFormulas(StakingFormulas stakingFormulas_)
+    function setStakingFormulasAddress(address _stakingFormulasAddress)
         external
         onlyStakingManager
     {
-        stakingFormulas = stakingFormulas_;
-=======
-    function setStakingFormulasAddress(
-        address _stakingFormulasAddress
-    ) external onlyStakingManager {
         stakingFormulasAddress = _stakingFormulasAddress;
->>>>>>> 0065cd57
     }
 
     /// Collectable Dust
@@ -288,18 +265,11 @@
     /// @param _lpsAmount of LP token to send
     /// @param lockup during lp token will be held
     /// @notice weeks act as a multiplier for the amount of staking shares to be received
-<<<<<<< HEAD
-    function deposit(uint256 _lpsAmount, uint256 lockup)
+    function deposit(uint256 _lpsAmount, uint256 _weeks)
         external
         whenNotPaused
         returns (uint256 _id)
     {
-=======
-    function deposit(
-        uint256 _lpsAmount,
-        uint256 _weeks
-    ) external whenNotPaused returns (uint256 _id) {
->>>>>>> 0065cd57
         require(
             1 <= lockup && lockup <= 208,
             "Staking: duration must be between 1 and 208 weeks"
@@ -308,15 +278,10 @@
 
         // update the accumulated lp rewards per shares
         _updateLpPerShare();
-<<<<<<< HEAD
-=======
         // transfer lp token to the staking contract
         IERC20(manager.stableSwapMetaPoolAddress()).safeTransferFrom(
-            msg.sender,
-            address(this),
-            _lpsAmount
-        );
->>>>>>> 0065cd57
+            msg.sender, address(this), _lpsAmount
+        );
 
         // calculate the amount of share based on the amount of lp deposited and the duration
         uint256 _sharesAmount = IUbiquityFormulas(manager.formulasAddress())
@@ -332,23 +297,9 @@
             _id
         );
 
-<<<<<<< HEAD
-        // transfer lp token to the staking contract
-        IERC20(manager.stableSwapMetaPoolAddress()).safeTransferFrom(
-            msg.sender, address(this), _lpsAmount
-        );
-
-        emit Deposit(msg.sender, _id, _lpsAmount, _sharesAmount, lockup, _endBlock);
-=======
         emit Deposit(
-            msg.sender,
-            _id,
-            _lpsAmount,
-            _sharesAmount,
-            _weeks,
-            _endBlock
-        );
->>>>>>> 0065cd57
+            msg.sender, _id, _lpsAmount, _sharesAmount, _weeks, _endBlock
+            );
     }
 
     /// @dev Add an amount of UbiquityDollar-3CRV LP tokens
@@ -356,42 +307,18 @@
     /// @param id staking shares id
     /// @param lockup during lp token will be held
     /// @notice staking shares are ERC1155 (aka NFT) because they have an expiration date
-<<<<<<< HEAD
-    function addLiquidity(uint256 amount, uint256 id, uint256 lockup)
+    function addLiquidity(uint256 _amount, uint256 _id, uint256 _weeks)
         external
         whenNotPaused
     {
-        (uint256[2] memory stakeInfo, StakingShare.Stake memory stake) =
-            _checkForLiquidity(id);
-=======
-    function addLiquidity(
-        uint256 _amount,
-        uint256 _id,
-        uint256 _weeks
-    ) external whenNotPaused {
-        (
-            uint256[2] memory bs,
-            StakingShare.Stake memory stake
-        ) = _checkForLiquidity(_id);
->>>>>>> 0065cd57
+        (uint256[2] memory bs, StakingShare.Stake memory stake) =
+            _checkForLiquidity(_id);
 
         // calculate pending LP rewards
         uint256 sharesToRemove = stakeInfo[0];
         _updateLpPerShare();
-<<<<<<< HEAD
         uint256 pendingLpReward =
             lpRewardForShares(sharesToRemove, stake.lpRewardDebt);
-        // Following step would just return the same pendingLpReward as input so commenting out
-       
-        // add these LP Rewards to the deposited amount of LP token
-        stake.lpAmount += pendingLpReward;
-        lpRewards -= pendingLpReward;
-        stake.lpAmount += amount;
-=======
-        uint256 pendingLpReward = lpRewardForShares(
-            sharesToRemove,
-            stake.lpRewardDebt
-        );
 
         // add an extra step to be able to decrease rewards if locking end is near
         pendingLpReward = StakingFormulas(this.stakingFormulasAddress())
@@ -400,34 +327,23 @@
         stake.lpAmount += pendingLpReward;
         lpRewards -= pendingLpReward;
         IERC20(manager.stableSwapMetaPoolAddress()).safeTransferFrom(
-            msg.sender,
-            address(this),
-            _amount
+            msg.sender, address(this), _amount
         );
         stake.lpAmount += _amount;
 
         // redeem all shares
         IUbiquityChef(manager.masterChefAddress()).withdraw(
-            msg.sender,
-            sharesToRemove,
-            _id
+            msg.sender, sharesToRemove, _id
         );
 
         // calculate the amount of share based on the new amount of lp deposited and the duration
         uint256 _sharesAmount = IUbiquityFormulas(manager.formulasAddress())
-            .durationMultiply(
-                stake.lpAmount,
-                _weeks,
-                stakingDiscountMultiplier
-            );
+            .durationMultiply(stake.lpAmount, _weeks, stakingDiscountMultiplier);
 
         // deposit new shares
         IUbiquityChef(manager.masterChefAddress()).deposit(
-            msg.sender,
-            _sharesAmount,
-            _id
-        );
->>>>>>> 0065cd57
+            msg.sender, _sharesAmount, _id
+        );
         // calculate end locking period block number
         // 1 week = 45361 blocks = 2371753*7/366
         // n = (block + duration * 45361)
@@ -438,69 +354,31 @@
             IUbiquityFormulas(manager.formulasAddress()).durationMultiply(amount, lockup, stakingDiscountMultiplier);
         
         _updateLpPerShare();
-<<<<<<< HEAD
-        stake.lpRewardDebt = 
-            (IUbiquityChef(manager.masterChefAddress()).getStakingShareInfo(id)[0] * accLpRewardPerShare) / 1e12;
+        stake.lpRewardDebt = (
+            IUbiquityChef(manager.masterChefAddress()).getStakingShareInfo(_id)[0]
+                * accLpRewardPerShare
+        ) / 1e12;
 
         StakingShare(manager.stakingShareAddress()).updateStake(
-            id, stake.lpAmount, stake.lpRewardDebt, stake.endBlock
-        );
-        
-        IERC20(manager.stableSwapMetaPoolAddress()).safeTransferFrom(
-            msg.sender, address(this), amount
-        );
-
-        // deposit new shares
-        IUbiquityChef(manager.masterChefAddress()).deposit(
-            msg.sender, sharesAmount, id
-        );
-
-        emit AddLiquidityFromStake(msg.sender, id, stake.lpAmount, sharesAmount);
-=======
-        stake.lpRewardDebt =
-            (IUbiquityChef(manager.masterChefAddress()).getStakingShareInfo(
-                _id
-            )[0] * accLpRewardPerShare) /
-            1e12;
-
-        StakingShare(manager.stakingShareAddress()).updateStake(
-            _id,
-            stake.lpAmount,
-            stake.lpRewardDebt,
-            stake.endBlock
+            _id, stake.lpAmount, stake.lpRewardDebt, stake.endBlock
         );
         emit AddLiquidityFromStake(
-            msg.sender,
-            _id,
-            stake.lpAmount,
-            _sharesAmount
-        );
->>>>>>> 0065cd57
+            msg.sender, _id, stake.lpAmount, _sharesAmount
+            );
     }
 
     /// @dev Remove an amount of uAD-3CRV LP tokens
     /// @param _amount of LP token deposited when _id was created to be withdrawn
     /// @param _id staking shares id
     /// @notice staking shares are ERC1155 (aka NFT) because they have an expiration date
-<<<<<<< HEAD
     /// @param _id staking shares id
     /// @notice staking shares are ERC1155 (aka NFT) because they have an expiration date
     function removeLiquidity(uint256 _amount, uint256 _id)
         external
         whenNotPaused
     {
-        (uint256[2] memory stakeInfo, StakingShare.Stake memory stake) =
+        (uint256[2] memory bs, StakingShare.Stake memory stake) =
             _checkForLiquidity(_id);
-=======
-    function removeLiquidity(
-        uint256 _amount,
-        uint256 _id
-    ) external whenNotPaused {
-        (
-            uint256[2] memory bs,
-            StakingShare.Stake memory stake
-        ) = _checkForLiquidity(_id);
->>>>>>> 0065cd57
         require(stake.lpAmount >= _amount, "Staking: amount too big");
         // we should decrease the UBQ rewards proportionally to the LP removed
         // sharesToRemove = (staking shares * _amount )  / stake.lpAmount ;
@@ -528,47 +406,25 @@
         // add an extra step to be able to decrease rewards if locking end is near
         pendingLpReward = stakingFormulas.lpRewardsRemoveLiquidityNormalization(stake, stakeInfo, pendingLpReward);
 
-<<<<<<< HEAD
-        uint256 correctedAmount = stakingFormulas.correctedAmountToWithdraw(
-                StakingShare(manager.stakingShareAddress()).totalLP(),
-                metapool.balanceOf(address(this)) - lpRewards,
-                _amount 
-=======
         uint256 correctedAmount = StakingFormulas(this.stakingFormulasAddress())
             .correctedAmountToWithdraw(
-                StakingShare(manager.stakingShareAddress()).totalLP(),
-                metapool.balanceOf(address(this)) - lpRewards,
-                _amount
->>>>>>> 0065cd57
-            );
+            StakingShare(manager.stakingShareAddress()).totalLP(),
+            metapool.balanceOf(address(this)) - lpRewards,
+            _amount
+        );
 
         
 
         // stake.lpRewardDebt = (staking shares * accLpRewardPerShare) /  1e18;
         // user.amount.mul(pool.accSushiPerShare).div(1e12);
-<<<<<<< HEAD
-        // should be done after UbiquityChef withdraw
+        // should be done after masterchef withdraw
         stake.lpRewardDebt = (
             IUbiquityChef(manager.masterChefAddress()).getStakingShareInfo(_id)[0]
                 * accLpRewardPerShare
         ) / 1e12;
 
         StakingShare(manager.stakingShareAddress()).updateStake(
-            _id, 
-=======
-        // should be done after masterchef withdraw
-        stake.lpRewardDebt =
-            (IUbiquityChef(manager.masterChefAddress()).getStakingShareInfo(
-                _id
-            )[0] * accLpRewardPerShare) /
-            1e12;
-
-        StakingShare(manager.stakingShareAddress()).updateStake(
-            _id,
->>>>>>> 0065cd57
-            stake.lpAmount,
-            stake.lpRewardDebt,
-            stake.endBlock
+            _id, stake.lpAmount, stake.lpRewardDebt, stake.endBlock
         );
 
         // lastly redeem lp tokens
@@ -585,30 +441,17 @@
 
     // View function to see pending lpRewards on frontend.
     function pendingLpRewards(uint256 _id) external view returns (uint256) {
-<<<<<<< HEAD
-        StakingShare stakingShare = StakingShare(manager.stakingShareAddress());
-        StakingShare.Stake memory stake = stakingShare.getStake(_id);
-        uint256[2] memory stakeInfo =
-            IUbiquityChef(manager.masterChefAddress()).getStakingShareInfo(_id);
-=======
         StakingShare staking = StakingShare(manager.stakingShareAddress());
         StakingShare.Stake memory stake = staking.getStake(_id);
-        uint256[2] memory bs = IUbiquityChef(manager.masterChefAddress())
-            .getStakingShareInfo(_id);
->>>>>>> 0065cd57
+        uint256[2] memory bs =
+            IUbiquityChef(manager.masterChefAddress()).getStakingShareInfo(_id);
 
         uint256 lpBalance = IERC20(manager.stableSwapMetaPoolAddress())
             .balanceOf(address(this));
         // the excess LP is the current balance minus the total deposited LP
-<<<<<<< HEAD
-        if (lpBalance >= (stakingShare.totalLP() + totalLpToMigrate)) {
+        if (lpBalance >= (staking.totalLP() + totalLpToMigrate)) {
             uint256 currentLpRewards =
-                lpBalance - (stakingShare.totalLP() + totalLpToMigrate);
-=======
-        if (lpBalance >= (staking.totalLP() + totalLpToMigrate)) {
-            uint256 currentLpRewards = lpBalance -
-                (staking.totalLP() + totalLpToMigrate);
->>>>>>> 0065cd57
+                lpBalance - (staking.totalLP() + totalLpToMigrate);
             uint256 curAccLpRewardPerShare = accLpRewardPerShare;
             // if new rewards we should calculate the new curAccLpRewardPerShare
             if (currentLpRewards > lpRewards) {
@@ -621,15 +464,8 @@
             }
             // we multiply the shares amount by the accumulated lpRewards per share
             // and remove the lp Reward Debt
-<<<<<<< HEAD
-            return (stakeInfo[0] * (curAccLpRewardPerShare)) / (1e12)
+            return (bs[0] * (curAccLpRewardPerShare)) / (1e12)
                 - (stake.lpRewardDebt);
-=======
-            return
-                (bs[0] * (curAccLpRewardPerShare)) /
-                (1e12) -
-                (stake.lpRewardDebt);
->>>>>>> 0065cd57
         }
         return 0;
     }
@@ -683,15 +519,10 @@
 
     /// @dev migrate let a user migrate from V1
     /// @notice user will then be able to migrate
-<<<<<<< HEAD
-    function _migrate(address user, uint256 _lpsAmount, uint256 lockup) internal returns (uint256 _id) {
-=======
-    function _migrate(
-        address user,
-        uint256 _lpsAmount,
-        uint256 _weeks
-    ) internal returns (uint256 _id) {
->>>>>>> 0065cd57
+    function _migrate(address user, uint256 _lpsAmount, uint256 _weeks)
+        internal
+        returns (uint256 _id)
+    {
         require(toMigrateId[user] > 0, "not v1 address");
         require(_lpsAmount > 0, "LP amount is zero");
         require(
@@ -727,45 +558,25 @@
 
     /// @dev update the accumulated excess LP per share
     function _updateLpPerShare() internal {
-<<<<<<< HEAD
-        StakingShare stakingShare = StakingShare(manager.stakingShareAddress());
+        StakingShare stake = StakingShare(manager.stakingShareAddress());
         uint256 lpBalance =
             IERC20(manager.stableSwapMetaPoolAddress()).balanceOf(address(this));
         // the excess LP is the current balance
         // minus the total deposited LP + LP that needs to be migrated
-        uint256 totalShares = IUbiquityChef(manager.masterChefAddress()).totalShares();
-=======
-        StakingShare stake = StakingShare(manager.stakingShareAddress());
-        uint256 lpBalance = IERC20(manager.stableSwapMetaPoolAddress())
-            .balanceOf(address(this));
-        // the excess LP is the current balance
-        // minus the total deposited LP + LP that needs to be migrated
-        uint256 totalShares = IUbiquityChef(manager.masterChefAddress())
-            .totalShares();
->>>>>>> 0065cd57
+        uint256 totalShares =
+            IUbiquityChef(manager.masterChefAddress()).totalShares();
         if (
             lpBalance >= (stakingShare.totalLP() + totalLpToMigrate)
                 && totalShares > 0
         ) {
-<<<<<<< HEAD
             uint256 currentLpRewards =
-                lpBalance - (stakingShare.totalLP() + totalLpToMigrate);
-=======
-            uint256 currentLpRewards = lpBalance -
-                (stake.totalLP() + totalLpToMigrate);
->>>>>>> 0065cd57
+                lpBalance - (stake.totalLP() + totalLpToMigrate);
 
             // is there new LP rewards to be distributed ?
             if (currentLpRewards > lpRewards) {
                 // we calculate the new accumulated LP rewards per share
-<<<<<<< HEAD
-                accLpRewardPerShare = 
-                    accLpRewardPerShare + (((currentLpRewards - lpRewards) * 1e12) / totalShares);
-=======
-                accLpRewardPerShare =
-                    accLpRewardPerShare +
-                    (((currentLpRewards - lpRewards) * 1e12) / totalShares);
->>>>>>> 0065cd57
+                accLpRewardPerShare = accLpRewardPerShare
+                    + (((currentLpRewards - lpRewards) * 1e12) / totalShares);
 
                 // update the staking contract lpRewards
                 lpRewards = currentLpRewards;
@@ -795,20 +606,14 @@
             );
     }
 
-<<<<<<< HEAD
-    function _checkForLiquidity(uint256 _id) internal view returns (uint256[2] memory stakeInfo, StakingShare.Stake memory stake) {
-        require(
-            IERC1155Ubiquity(manager.stakingShareAddress()).balanceOf(msg.sender, _id) == 1, 
-=======
-    function _checkForLiquidity(
-        uint256 _id
-    ) internal returns (uint256[2] memory bs, StakingShare.Stake memory stake) {
+    function _checkForLiquidity(uint256 _id)
+        internal
+        returns (uint256[2] memory bs, StakingShare.Stake memory stake)
+    {
         require(
             IERC1155Ubiquity(manager.stakingShareAddress()).balanceOf(
-                msg.sender,
-                _id
+                msg.sender, _id
             ) == 1,
->>>>>>> 0065cd57
             "Staking: caller is not owner"
         );
         StakingShare staking = StakingShare(manager.stakingShareAddress());
@@ -818,13 +623,7 @@
             "Staking: Redeem not allowed before staking time"
         );
 
-<<<<<<< HEAD
-        stakeInfo = IUbiquityChef(manager.masterChefAddress()).getStakingShareInfo(_id);
-=======
         ITWAPOracleDollar3pool(manager.twapOracleAddress()).update();
-        bs = IUbiquityChef(manager.masterChefAddress()).getStakingShareInfo(
-            _id
-        );
->>>>>>> 0065cd57
+        bs = IUbiquityChef(manager.masterChefAddress()).getStakingShareInfo(_id);
     }
 }