--- conflicted
+++ resolved
@@ -18,19 +18,6 @@
     struct StakingShareInfo {
         uint256 amount; // Staking rights.
         uint256 rewardDebt; // Reward debt. See explanation below.
-<<<<<<< HEAD
-            //
-            // We do some fancy math here. Basically, any point in time, the amount of governance tokens
-            // entitled to a user but is pending to be distributed is:
-            //
-            //   pending reward = (user.amount * pool.accGovernancePerShare) - user.rewardDebt
-            //
-            // Whenever a user deposits or withdraws LP tokens to a pool. Here's what happens:
-            //   1. The pool's `accGovernancePerShare` (and `lastRewardBlock`) gets updated.
-            //   2. User receives the pending reward sent to his/her address.
-            //   3. User's `amount` gets updated.
-            //   4. User's `rewardDebt` gets updated.
-=======
         //
         // We do some fancy math here. Basically, any point in time, the amount of Governance Tokens
         // entitled to a user but is pending to be distributed is:
@@ -42,7 +29,6 @@
         //   2. User receives the pending reward sent to his/her address.
         //   3. User's `amount` gets updated.
         //   4. User's `rewardDebt` gets updated.
->>>>>>> 0065cd57
     }
     // Info of each pool.
 
@@ -69,23 +55,11 @@
     mapping(uint256 => StakingShareInfo) private _stakingShareInfo;
 
     event Deposit(
-<<<<<<< HEAD
-        address indexed user, uint256 amount, uint256 indexed StakingShareId
+        address indexed user, uint256 amount, uint256 indexed stakingShareId
     );
 
     event Withdraw(
-        address indexed user, uint256 amount, uint256 indexed StakingShareId
-=======
-        address indexed user,
-        uint256 amount,
-        uint256 indexed stakingShareId
-    );
-
-    event Withdraw(
-        address indexed user,
-        uint256 amount,
-        uint256 indexed stakingShareId
->>>>>>> 0065cd57
+        address indexed user, uint256 amount, uint256 indexed stakingShareId
     );
 
     event GovernancePerBlockModified(uint256 indexed governancePerBlock);
@@ -97,16 +71,8 @@
     // ----------- Modifiers -----------
     modifier onlyTokenManager() {
         require(
-<<<<<<< HEAD
             manager.hasRole(manager.GOVERNANCE_TOKEN_MANAGER_ROLE(), msg.sender),
-            "UbiquityChef: not GOVERNANCE manager"
-=======
-            manager.hasRole(
-                manager.GOVERNANCE_TOKEN_MANAGER_ROLE(),
-                msg.sender
-            ),
             "MasterChef: not Governance Token manager"
->>>>>>> 0065cd57
         );
         _;
     }
@@ -153,18 +119,11 @@
         emit GovernancePerBlockModified(_governancePerBlock);
     }
 
-<<<<<<< HEAD
-    // the bigger governanceDivider is the less extra governance will be minted for the treasury
+    // the bigger governanceDivider is the less extra Governance Tokens will be minted for the treasury
     function setGovernanceShareForTreasury(uint256 _governanceDivider)
         external
         onlyTokenManager
     {
-=======
-    // the bigger governanceDivider is the less extra Governance Tokens will be minted for the treasury
-    function setGovernanceShareForTreasury(
-        uint256 _governanceDivider
-    ) external onlyTokenManager {
->>>>>>> 0065cd57
         governanceDivider = _governanceDivider;
     }
 
@@ -177,8 +136,7 @@
         );
     }
 
-<<<<<<< HEAD
-    // Deposit LP tokens to UbiquityChef for governance allocation.
+    // Deposit LP tokens to MasterChef for Governance Tokens allocation.
     function deposit(address to, uint256 _amount, uint256 _stakingShareID)
         external
         nonReentrant
@@ -187,43 +145,18 @@
         _deposit(to, _amount, _stakingShareID);
     }
 
-    // Withdraw LP tokens from UbiquityChef.
+    // Withdraw LP tokens from MasterChef.
     function withdraw(address to, uint256 _amount, uint256 _stakingShareID)
         external
         nonReentrant
         onlyStakingContract
     {
-        StakingShareInfo storage stakingShare =
-            _stakingShareInfo[_stakingShareID];
-        require(stakingShare.amount >= _amount, "MC: amount too high");
-        _updatePool();
-        uint256 pending = (
-            (stakingShare.amount * pool.accGovernancePerShare) / 1e12
-        ) - stakingShare.rewardDebt;
-        // send Governance to Staking Share holder
-=======
-    // Deposit LP tokens to MasterChef for Governance Tokens allocation.
-    function deposit(
-        address to,
-        uint256 _amount,
-        uint256 _stakingShareID
-    ) external nonReentrant onlyStakingContract {
-        _deposit(to, _amount, _stakingShareID);
-    }
-
-    // Withdraw LP tokens from MasterChef.
-    function withdraw(
-        address to,
-        uint256 _amount,
-        uint256 _stakingShareID
-    ) external nonReentrant onlyStakingContract {
         StakingShareInfo storage ss = _ssInfo[_stakingShareID];
         require(ss.amount >= _amount, "MC: amount too high");
         _updatePool();
-        uint256 pending = ((ss.amount * pool.accGovernancePerShare) / 1e12) -
-            ss.rewardDebt;
+        uint256 pending =
+            ((ss.amount * pool.accGovernancePerShare) / 1e12) - ss.rewardDebt;
         // send Governance Tokens to Staking Share holder
->>>>>>> 0065cd57
 
         _safeGovernanceTransfer(to, pending);
         stakingShare.amount -= _amount;
@@ -239,12 +172,7 @@
     function getRewards(uint256 StakingShareID) external returns (uint256) {
         require(
             IERC1155Ubiquity(manager.stakingShareAddress()).balanceOf(
-<<<<<<< HEAD
-                msg.sender, StakingShareID
-=======
-                msg.sender,
-                stakingShareID
->>>>>>> 0065cd57
+                msg.sender, stakingShareID
             ) == 1,
             "MS: caller is not owner"
         );
@@ -259,34 +187,20 @@
         return pending;
     }
 
-<<<<<<< HEAD
-    // View function to see pending governance tokens on frontend.
-    function pendingGovernance(uint256 StakingShareID)
+    // View function to see pending Governance Tokens on frontend.
+    function pendingGovernance(uint256 stakingShareID)
         external
         view
         returns (uint256)
     {
-        StakingShareInfo storage user = _stakingShareInfo[StakingShareID];
-=======
-    // View function to see pending Governance Tokens on frontend.
-    function pendingGovernance(
-        uint256 stakingShareID
-    ) external view returns (uint256) {
         StakingShareInfo storage user = _ssInfo[stakingShareID];
->>>>>>> 0065cd57
         uint256 accGovernancePerShare = pool.accGovernancePerShare;
 
         if (block.number > pool.lastRewardBlock && _totalShares != 0) {
             uint256 multiplier = _getMultiplier();
-<<<<<<< HEAD
+            uint256 governanceReward = (multiplier * governancePerBlock) / 1e18;
             accGovernancePerShare = accGovernancePerShare
-                + ((multiplier * governancePerBlock) / _totalShares / 1e6);
-=======
-            uint256 governanceReward = (multiplier * governancePerBlock) / 1e18;
-            accGovernancePerShare =
-                accGovernancePerShare +
-                ((governanceReward * 1e12) / _totalShares);
->>>>>>> 0065cd57
+                + ((governanceReward * 1e12) / _totalShares);
         }
         return (user.amount * accGovernancePerShare) / 1e12 - user.rewardDebt;
     }
@@ -294,22 +208,12 @@
     /**
      * @dev get the amount of shares and the reward debt of a Staking share .
      */
-<<<<<<< HEAD
     function getStakingShareInfo(uint256 _id)
         external
         view
         returns (uint256[2] memory)
     {
-        return [
-            _stakingShareInfo[_id].amount,
-            _stakingShareInfo[_id].rewardDebt
-        ];
-=======
-    function getStakingShareInfo(
-        uint256 _id
-    ) external view returns (uint256[2] memory) {
         return [_ssInfo[_id].amount, _ssInfo[_id].rewardDebt];
->>>>>>> 0065cd57
     }
 
     /**
@@ -319,43 +223,20 @@
         return _totalShares;
     }
 
-<<<<<<< HEAD
-    // _Deposit LP tokens to UbiquityChef for governance allocation.
+    // _Deposit LP tokens to MasterChef for Governance Token allocation.
     function _deposit(address to, uint256 _amount, uint256 _stakingShareID)
         internal
     {
-        StakingShareInfo storage stakingShare =
-            _stakingShareInfo[_stakingShareID];
-        uint256 pending = 0;
-=======
-    // _Deposit LP tokens to MasterChef for Governance Token allocation.
-    function _deposit(
-        address to,
-        uint256 _amount,
-        uint256 _stakingShareID
-    ) internal {
         StakingShareInfo storage ss = _ssInfo[_stakingShareID];
         _updatePool();
         if (ss.amount > 0) {
-            uint256 pending = ((ss.amount * pool.accGovernancePerShare) /
-                1e12) - ss.rewardDebt;
+            uint256 pending = ((ss.amount * pool.accGovernancePerShare) / 1e12)
+                - ss.rewardDebt;
             _safeGovernanceTransfer(to, pending);
         }
         ss.amount += _amount;
         ss.rewardDebt = (ss.amount * pool.accGovernancePerShare) / 1e12;
->>>>>>> 0065cd57
         _totalShares += _amount;
-        if (stakingShare.amount > 0) {
-            pending = (
-                (stakingShare.amount * pool.accGovernancePerShare) / 1e12
-            ) - stakingShare.rewardDebt;
-        }
-        stakingShare.amount += _amount;
-        stakingShare.rewardDebt =
-            (stakingShare.amount * pool.accGovernancePerShare) / 1e12;
-
-        _updatePool();
-        _safeGovernanceTransfer(to, pending);
         emit Deposit(to, _amount, _stakingShareID);
     }
 
@@ -432,28 +313,17 @@
             manager.treasuryAddress(),
             governanceReward / governanceDivider
         );
-<<<<<<< HEAD
-=======
-        pool.accGovernancePerShare =
-            pool.accGovernancePerShare +
-            ((governanceReward * 1e12) / _totalShares);
+        pool.accGovernancePerShare = pool.accGovernancePerShare
+            + ((governanceReward * 1e12) / _totalShares);
         pool.lastRewardBlock = block.number;
->>>>>>> 0065cd57
     }
 
     // Safe governance transfer function, just in case if rounding
     // error causes pool to not have enough governance tokens.
     function _safeGovernanceTransfer(address _to, uint256 _amount) internal {
-<<<<<<< HEAD
-        IERC20Ubiquity governance =
+        IERC20Ubiquity governanceToken =
             IERC20Ubiquity(manager.governanceTokenAddress());
-        uint256 governanceBalance = governance.balanceOf(address(this));
-=======
-        IERC20Ubiquity governanceToken = IERC20Ubiquity(
-            manager.governanceTokenAddress()
-        );
         uint256 governanceBalance = governanceToken.balanceOf(address(this));
->>>>>>> 0065cd57
         if (_amount > governanceBalance) {
             governance.safeTransfer(_to, governanceBalance);
         } else {
