// SPDX-License-Identifier: MIT
pragma solidity 0.8.16;

import "../core/TWAPOracleDollar3pool.sol";
import "../core/UbiquityDollarManager.sol";
import "../core/UbiquityDollarToken.sol";
import "../interfaces/IUbiquityGovernance.sol";
import "../interfaces/IIncentive.sol";
import "abdk/ABDKMathQuad.sol";

/// @title Curve trading incentive contract
/// @author Ubiquity DAO
/// @dev incentives
contract CurveDollarIncentive is IIncentive {
    using ABDKMathQuad for uint256;
    using ABDKMathQuad for bytes16;

    UbiquityDollarManager public immutable manager;
    bool public isSellPenaltyOn = true;
    bool public isBuyIncentiveOn = true;
    bytes16 private immutable _one = (uint256(1 ether)).fromUInt();
    mapping(address => bool) private _exempt;

    event ExemptAddressUpdate(address indexed _account, bool _isExempt);

    modifier onlyAdmin() {
        require(
            manager.hasRole(manager.INCENTIVE_MANAGER_ROLE(), msg.sender),
            "CurveIncentive: not admin"
        );
        _;
    }

    modifier onlyDollar() {
        require(
            msg.sender == manager.dollarTokenAddress(),
            "CurveIncentive: Caller is not Ubiquity Dollar"
        );
        _;
    }

    /// @notice CurveIncentive constructor
    /// @param _manager Ubiquity Dollar Manager
    constructor(UbiquityDollarManager _manager) {
        manager = _manager;
    }

    function incentivize(
        address sender,
        address receiver,
        address,
        uint256 amountIn
    ) external override onlyDollar {
        require(sender != receiver, "CurveIncentive: cannot send self");

        if (sender == manager.stableSwapMetaPoolAddress()) {
            _incentivizeBuy(receiver, amountIn);
        }

        if (receiver == manager.stableSwapMetaPoolAddress()) {
            _incentivizeSell(sender, amountIn);
        }
    }

    /// @notice set an address to be exempted from Curve trading incentives
    /// @param account the address to update
    /// @param isExempt a flag for whether to flag as exempt or not
    function setExemptAddress(
        address account,
        bool isExempt
    ) external onlyAdmin {
        _exempt[account] = isExempt;
        emit ExemptAddressUpdate(account, isExempt);
    }

    /// @notice switch the sell penalty
    function switchSellPenalty() external onlyAdmin {
        isSellPenaltyOn = !isSellPenaltyOn;
    }

    /// @notice switch the buy incentive
    function switchBuyIncentive() external onlyAdmin {
        isBuyIncentiveOn = !isBuyIncentiveOn;
    }

    /// @notice returns true if account is marked as exempt
    function isExemptAddress(address account) public view returns (bool) {
        return _exempt[account];
    }

    function _incentivizeSell(address target, uint256 amount) internal {
        _updateOracle();
        if (isExemptAddress(target) || !isSellPenaltyOn) {
            return;
        }

        /*
        WARNING
        From curve doc :Tokens that take a fee upon a successful transfer may cause the curve pool
        to break or act in unexpected ways.
        fei does it differently because they can make sure only one contract has the ability to sell
        Ubiquity Dollar and they control the whole liquidity pool on curve.
        here to avoid problem with the curve pool we execute the transfer as specified and then we
        take the penalty so if penalty + amount > balance then we revert
        swapping Ubiquity Dollar for 3CRV (or underlying) (aka selling Ubiquity Dollar) will burn x% of Ubiquity Dollar
        Where x = (1- TWAP_Price) *100.
        */

        uint256 penalty = _getPercentDeviationFromUnderPeg(amount);
        if (penalty != 0) {
            require(penalty < amount, "Dollar: burn exceeds trade size");

            require(
                UbiquityDollarToken(manager.dollarTokenAddress()).balanceOf(
                    target
                ) >= penalty + amount,
                "Dollar: balance too low to get penalized"
            );
            UbiquityDollarToken(manager.dollarTokenAddress()).burnFrom(
                target,
                penalty
            ); // burn from the recipient
        }
    }

    function _incentivizeBuy(address target, uint256 amountIn) internal {
        _updateOracle();

        if (isExemptAddress(target) || !isBuyIncentiveOn) {
            return;
        }

        uint256 incentive = _getPercentDeviationFromUnderPeg(amountIn);
        /* swapping 3CRV (or underlying) for Ubiquity Dollar (aka buying Ubiquity Dollar) will mint x% of Governance Token.
             Where x = (1- TWAP_Price) * amountIn.
            E.g. Ubiquity Dollar = 0.8, you buy 1000 Ubiquity Dollar, you get (1-0.8)*1000 = 200 Governance Token */

        if (incentive != 0) {
            // this means CurveIncentive should be a minter of Governance Token
            IUbiquityGovernanceToken(manager.governanceTokenAddress()).mint(
                target,
                incentive
            );
        }
    }

    /// @notice returns the percentage of deviation from the peg multiplied by amount
    //          when Ubiquity Dollar is <1$
    function _getPercentDeviationFromUnderPeg(
        uint256 amount
    ) internal returns (uint256) {
        _updateOracle();
        uint256 curPrice = _getTWAPPrice();
        if (curPrice >= 1 ether) {
            return 0;
        }

<<<<<<< HEAD
        bytes16 res = _one.sub(curPrice.fromUInt()).mul(amount.fromUInt());
=======
        uint256 res = _one
            .sub(curPrice.fromUInt())
            .mul((amount.fromUInt().div(_one)))
            .toUInt();
>>>>>>> 0065cd57
        // returns (1- TWAP_Price) * amount.
        return res.div(_one).toUInt();
    }

    function _updateOracle() internal {
        TWAPOracleDollar3pool(manager.twapOracleAddress()).update();
    }

    function _getTWAPPrice() internal view returns (uint256) {
        return
            TWAPOracleDollar3pool(manager.twapOracleAddress()).consult(
                manager.dollarTokenAddress()
            );
    }
}<|MERGE_RESOLUTION|>--- conflicted
+++ resolved
@@ -155,14 +155,7 @@
             return 0;
         }
 
-<<<<<<< HEAD
         bytes16 res = _one.sub(curPrice.fromUInt()).mul(amount.fromUInt());
-=======
-        uint256 res = _one
-            .sub(curPrice.fromUInt())
-            .mul((amount.fromUInt().div(_one)))
-            .toUInt();
->>>>>>> 0065cd57
         // returns (1- TWAP_Price) * amount.
         return res.div(_one).toUInt();
     }
