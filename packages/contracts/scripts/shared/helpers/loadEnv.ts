import dotenv from "dotenv";
import { TEST_MNEMONIC } from "../constants";
import { Wallet } from "ethers";
import { warn } from "./logging";
<<<<<<< HEAD
=======

function warnIfNotSet(key: string) {
  if (!process.env[key]?.length) {
    warn(`process.env.${key} not set`);
  } else {
    return process.env[key];
  }
}
>>>>>>> 18635b32

function warnIfNotSet(key: string) {
  if (!process.env[key]?.length) {
    warn(`process.env.${key} not set`);
  } else {
    return process.env[key];
  }
}

export const loadEnv = (path: string) => {
  dotenv.config({ path });
<<<<<<< HEAD

=======
>>>>>>> 18635b32
  const rpcUrl = warnIfNotSet("RPC_URL") || "https://eth.ubq.fi/v1/mainnet";
  const privateKey = warnIfNotSet("PRIVATE_KEY") || Wallet.fromMnemonic(TEST_MNEMONIC).privateKey;
  const adminAddress = warnIfNotSet("PUBLIC_KEY") || Wallet.fromMnemonic(TEST_MNEMONIC).address;
  const curveWhale = warnIfNotSet("CURVE_WHALE") || "0x4486083589A063ddEF47EE2E4467B5236C508fDe";
  const _3CRV = warnIfNotSet("USD3CRV_TOKEN") || "0x6c3F90f043a72FA612cbac8115EE7e52BDe6E490";
  const mnemonic = warnIfNotSet("MNEMONIC") || "test test test test test test test test test test test junk";

  const etherscanApiKey = warnIfNotSet("ETHERSCAN_API_KEY"); // no fallback

  return {
    rpcUrl,
    privateKey,
    adminAddress,
    etherscanApiKey,
    curveWhale,
    _3CRV,
    mnemonic,
  };
};<|MERGE_RESOLUTION|>--- conflicted
+++ resolved
@@ -2,17 +2,6 @@
 import { TEST_MNEMONIC } from "../constants";
 import { Wallet } from "ethers";
 import { warn } from "./logging";
-<<<<<<< HEAD
-=======
-
-function warnIfNotSet(key: string) {
-  if (!process.env[key]?.length) {
-    warn(`process.env.${key} not set`);
-  } else {
-    return process.env[key];
-  }
-}
->>>>>>> 18635b32
 
 function warnIfNotSet(key: string) {
   if (!process.env[key]?.length) {
@@ -24,10 +13,6 @@
 
 export const loadEnv = (path: string) => {
   dotenv.config({ path });
-<<<<<<< HEAD
-
-=======
->>>>>>> 18635b32
   const rpcUrl = warnIfNotSet("RPC_URL") || "https://eth.ubq.fi/v1/mainnet";
   const privateKey = warnIfNotSet("PRIVATE_KEY") || Wallet.fromMnemonic(TEST_MNEMONIC).privateKey;
   const adminAddress = warnIfNotSet("PUBLIC_KEY") || Wallet.fromMnemonic(TEST_MNEMONIC).address;
