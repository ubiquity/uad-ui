--- conflicted
+++ resolved
@@ -1,7 +1,7 @@
 import { OptionDefinition } from "command-line-args";
 
 import { DeployFuncCallback } from "../shared";
-<<<<<<< HEAD
+
 import bondingFunc, { optionDefinitions as bondingOptions } from "./dollar/Bonding"
 import uAdManagerFunc, { optionDefinitions as uadManagerOptions } from "./dollar/UbiquityAlgorithmicDollarManager"
 import bondingShareFunc, { optionDefinitions as bondingShareOptions } from "./dollar/BondingShare"
@@ -129,124 +129,4 @@
         handler: managerFacetFunc,
         options: managerFacetOptions
     },
-}
-=======
-import bondingFunc, { optionDefinitions as bondingOptions } from "./dollar/Bonding";
-import uAdManagerFunc, { optionDefinitions as uadManagerOptions } from "./dollar/UbiquityAlgorithmicDollarManager";
-import bondingShareFunc, { optionDefinitions as bondingShareOptions } from "./dollar/BondingShare";
-import bondingShareV2Func, { optionDefinitions as bondingShareV2Options } from "./dollar/BondingShareV2";
-import couponsForDollarsCalculatorFunc, { optionDefinitions as couponsForDollarsCalculatorOptions } from "./dollar/CouponsForDollarsCalculator";
-import curveUADIncentiveFunc, { optionDefinitions as curveUADIncentiveOptions } from "./dollar/CurveUADIncentive";
-import debtCouponFunc, { optionDefinitions as debtCouponOptions } from "./dollar/DebtCoupon";
-import debtCouponManagerFunc, { optionDefinitions as debtCouponManagerOptions } from "./dollar/DebtCouponManager";
-import dollarMintingCalculatorFunc, { optionDefinitions as dollarMintingCalculatorOptions } from "./dollar/DollarMintingCalculator";
-import excessDollarsDistributorFunc, { optionDefinitions as excessDollarsDistributorOptions } from "./dollar/ExcessDollarDistributor";
-import masterChefFunc, { optionDefinitions as masterChefOptions } from "./dollar/MasterChef";
-import ubiquityGovernanceFunc, { optionDefinitions as ubiquityGovernanceOptions } from "./dollar/UbiquityGovernance";
-import sushiSwapPoolFunc, { optionDefinitions as sushiSwapPoolOptions } from "./dollar/UbiquityGovernance";
-import uARForDollarsCalculatorFunc, { optionDefinitions as uARForDollarsCalculatorOptions } from "./dollar/UARForDollarsCalculator";
-import ubiquityAlgorithmicDollarFunc, { optionDefinitions as ubiquityAlgorithmDollarOptions } from "./dollar/UbiquityAlgorithmicDollar";
-import ubiquityAutoRedeemFunc, { optionDefinitions as ubiquityAutoRedeemOptions } from "./dollar/UbiquityAutoRedeem";
-import ubiquityFormulaFunc, { optionDefinitions as ubiquityFormulaOptions } from "./dollar/UbiquityFormulas";
-import yieldProxyFunc, { optionDefinitions as yieldProxyOptions } from "./dollar/YieldProxy";
-import ubiquiStickFunc, { optionDefinitions as ubiquiStickOptions } from "./ubiquistick/UbiquiStick";
-import ubiquiStickSaleFunc, { optionDefinitions as ubiquiStickSaleOptions } from "./ubiquistick/UbiquiStickSale";
-import uARFunc, { optionDefinitions as uAROptions } from "./ubiquistick/UAR";
-import lpFunc, { optionDefinitions as lpOptions } from "./ubiquistick/LP";
-import simpleBondFunc, { optionDefinitions as simpleBondOptions } from "./ubiquistick/SimpleBond";
-
-export const DEPLOY_FUNCS: Record<string, { handler: DeployFuncCallback; options: OptionDefinition[] }> = {
-  Bonding: {
-    handler: bondingFunc,
-    options: bondingOptions,
-  },
-  UbiquityAlgorithmicDollarManager: {
-    handler: uAdManagerFunc,
-    options: uadManagerOptions,
-  },
-  BondingShare: {
-    handler: bondingShareFunc,
-    options: bondingShareOptions,
-  },
-  BondingShareV2: {
-    handler: bondingShareV2Func,
-    options: bondingShareV2Options,
-  },
-  CouponsForDollarsCalculator: {
-    handler: couponsForDollarsCalculatorFunc,
-    options: couponsForDollarsCalculatorOptions,
-  },
-  CurveUADIncentive: {
-    handler: curveUADIncentiveFunc,
-    options: curveUADIncentiveOptions,
-  },
-  DebtCoupon: {
-    handler: debtCouponFunc,
-    options: debtCouponOptions,
-  },
-  DebtCouponManager: {
-    handler: debtCouponManagerFunc,
-    options: debtCouponManagerOptions,
-  },
-  DollarMintingCalculator: {
-    handler: dollarMintingCalculatorFunc,
-    options: dollarMintingCalculatorOptions,
-  },
-  ExcessDollarDistributor: {
-    handler: excessDollarsDistributorFunc,
-    options: excessDollarsDistributorOptions,
-  },
-  MasterChef: {
-    handler: masterChefFunc,
-    options: masterChefOptions,
-  },
-  UbiquityGovernance: {
-    handler: ubiquityGovernanceFunc,
-    options: ubiquityGovernanceOptions,
-  },
-  SushiSwapPool: {
-    handler: sushiSwapPoolFunc,
-    options: sushiSwapPoolOptions,
-  },
-  UARForDollarsCalculator: {
-    handler: uARForDollarsCalculatorFunc,
-    options: uARForDollarsCalculatorOptions,
-  },
-  UbiquityAlgorithmicDollar: {
-    handler: ubiquityAlgorithmicDollarFunc,
-    options: ubiquityAlgorithmDollarOptions,
-  },
-  UbiquityAutoRedeem: {
-    handler: ubiquityAutoRedeemFunc,
-    options: ubiquityAutoRedeemOptions,
-  },
-  UbiquityFormulas: {
-    handler: ubiquityFormulaFunc,
-    options: ubiquityFormulaOptions,
-  },
-  YieldProxy: {
-    handler: yieldProxyFunc,
-    options: yieldProxyOptions,
-  },
-  UbiquiStick: {
-    handler: ubiquiStickFunc,
-    options: ubiquiStickOptions,
-  },
-  UbiquiStickSale: {
-    handler: ubiquiStickSaleFunc,
-    options: ubiquiStickSaleOptions,
-  },
-  UAR: {
-    handler: uARFunc,
-    options: uAROptions,
-  },
-  LP: {
-    handler: lpFunc,
-    options: lpOptions,
-  },
-  SimpleBond: {
-    handler: simpleBondFunc,
-    options: simpleBondOptions,
-  },
-};
->>>>>>> efd296c4
+}