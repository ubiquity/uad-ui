--- conflicted
+++ resolved
@@ -5,19 +5,6 @@
 import CommandLineArgs from "command-line-args";
 
 const main = async () => {
-<<<<<<< HEAD
-  const cmdArgs = process.argv.slice(2);
-  const name = cmdArgs[0];
-  if (!name) {
-    throw new Error("You MUST put the script name in command arguments at least");
-  }
-
-  const envPath = path.join(__dirname, "../.env");
-  if (!fs.existsSync(envPath)) {
-    throw new Error("Env file not found");
-  }
-  const env = loadEnv(envPath);
-=======
     const cmdArgs = process.argv.slice(2);
     const name = cmdArgs[0];
     if (!name) {
@@ -29,26 +16,10 @@
         throw new Error("Env file not found");
     }
     const env = loadEnv(envPath);
->>>>>>> f1baffbe
 
   if (!DEPLOY_FUNCS[name]) {
     throw new Error(`Did you create a script for ${name} or maybe you forgot to configure it?`);
   }
-
-<<<<<<< HEAD
-  const deployHandler = DEPLOY_FUNCS[name].handler;
-  const commandLineParseOptions = DEPLOY_FUNCS[name].options;
-  let args;
-  try {
-    args = CommandLineArgs(commandLineParseOptions);
-  } catch (error: any) {
-    console.error(`Argument parse failed!, error: ${error}`);
-    return;
-  }
-
-  const result = await deployHandler({ env, args });
-  console.log(`Deployed ${name} contract successfully. res: ${result}`);
-=======
     const deployHandler = DEPLOY_FUNCS[name].handler;
     const commandLineParseOptions = DEPLOY_FUNCS[name].options;
     let args;
@@ -61,7 +32,6 @@
 
     const result = await deployHandler({ env, args });
     console.log(`Deployed ${name} contract successfully. res: ${result}`);
->>>>>>> f1baffbe
 };
 
 main();