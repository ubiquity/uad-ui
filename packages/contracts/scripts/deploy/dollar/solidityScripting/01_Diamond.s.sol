--- conflicted
+++ resolved
@@ -35,6 +35,7 @@
     bytes4[] selectorsOfAccessControlFacet;
     bytes4[] selectorsOfChefFacet;
     bytes4[] selectorsOfCollectableDustFacet;
+    bytes4[] selectorsOfCreditClockFacet;
     bytes4[] selectorsOfCreditNftManagerFacet;
     bytes4[] selectorsOfCreditNftRedemptionCalculatorFacet;
     bytes4[] selectorsOfCreditRedemptionCalculatorFacet;
@@ -42,16 +43,12 @@
     bytes4[] selectorsOfDiamondLoupeFacet;
     bytes4[] selectorsOfDollarMintCalculatorFacet;
     bytes4[] selectorsOfDollarMintExcessFacet;
-<<<<<<< HEAD
     bytes4[] selectorsOfManagerFacet;
     bytes4[] selectorsOfOwnershipFacet;
     bytes4[] selectorsOfStakingFacet;
     bytes4[] selectorsOfStakingFormulasFacet;
     bytes4[] selectorsOfTWAPOracleDollar3poolFacet;
 
-=======
-    bytes4[] selectorsOfCreditClockFacet;
->>>>>>> af8370b4
     // contract types of facets to be deployed
     Diamond diamond;
     DiamondCutFacet dCutFacet;
