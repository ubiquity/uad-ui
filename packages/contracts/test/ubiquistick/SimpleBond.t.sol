--- conflicted
+++ resolved
@@ -174,15 +174,9 @@
         blocks = bound(blocks, 0, 2 ** 128 - 1);
         uint256 preBal = rewardToken.balanceOf(secondAccount);
         vm.warp(block.number + blocks);
-<<<<<<< HEAD
-        (, uint256 amount0,,, uint256 block0) = bond.bonds(secondAccount, 0);
-        uint256 expected =
-            (((amount0 * 50) / 1e9) * (block.number - block0)) / 100;
-=======
         (, uint256 amount0, , , uint256 block0) = bond.bonds(secondAccount, 0);
         uint256 expected = (((amount0 * 50) / 1e9) * (block.number - block0)) /
             100;
->>>>>>> 0065cd57
         vm.expectEmit(true, true, true, true, address(bond));
         emit LogClaim(secondAccount, 0, expected);
         vm.prank(secondAccount);
@@ -225,12 +219,8 @@
 
         for (uint256 i; i < amounts.length; ++i) {
             claimableExpected +=
-<<<<<<< HEAD
-                (((amounts[i] * 50) / 1e9) * (block.number - blocks_[i])) / 100;
-=======
                 (((amounts[i] * 50) / 1e9) * (block.number - blocks_[i])) /
                 100;
->>>>>>> 0065cd57
         }
 
         (
@@ -251,17 +241,10 @@
         (, uint256 amount, uint256 rewardExpected, , uint256 block_) = bond
             .bonds(secondAccount, i);
 
-<<<<<<< HEAD
-        uint256 claimableExpected =
-            (((amount * 50) / 1e9) * (block.number - block_)) / 100;
-        (uint256 reward, uint256 rewardClaimed, uint256 rewardClaimable) =
-            bond.rewardsBondOf(secondAccount, i);
-=======
         uint256 claimableExpected = (((amount * 50) / 1e9) *
             (block.number - block_)) / 100;
         (uint256 reward, uint256 rewardClaimed, uint256 rewardClaimable) = bond
             .rewardsBondOf(secondAccount, i);
->>>>>>> 0065cd57
         assertEq(rewardExpected, reward);
         assertEq(rewardClaimed, 0);
         assertEq(rewardClaimable, claimableExpected);
