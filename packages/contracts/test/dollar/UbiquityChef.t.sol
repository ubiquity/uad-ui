--- conflicted
+++ resolved
@@ -110,20 +110,7 @@
     }
 
     function testWithdraw(uint256 amount, uint256 blocks) public {
-<<<<<<< HEAD
         blocks = bound(blocks, 1, 2**64-1);
-=======
-        blocks = bound(blocks, 1, 2 ** 128 - 1);
-        uint256 preBal = governanceToken.balanceOf(fourthAccount);
-        (uint256 lastRewardBlock, ) = ubiquityChef.pool();
-        uint256 currentBlock = block.number;
-        vm.roll(currentBlock + blocks);
-        uint256 multiplier = (block.number - lastRewardBlock) * 1e18;
-        uint256 reward = ((multiplier * 10e18) / 1e18);
-        uint256 governancePerShare = (reward * 1e12) / shares;
-        uint256 userReward = (shares * governancePerShare) / 1e12;
-        console.log("Governance Reward to User", userReward);
->>>>>>> 0065cd57
         amount = bound(amount, 1, shares);
         uint256 preBal = governanceToken.balanceOf(fourthAccount);
         uint256 preBal_ = metapool.balanceOf(fourthAccount);
@@ -140,16 +127,6 @@
         uint256 preBal = governanceToken.balanceOf(fourthAccount);
         vm.roll(block.number + blocks);
 
-<<<<<<< HEAD
-=======
-        (uint256 lastRewardBlock, ) = ubiquityChef.pool();
-        uint256 currentBlock = block.number;
-        vm.roll(currentBlock + blocks);
-        uint256 multiplier = (block.number - lastRewardBlock) * 1e18;
-        uint256 reward = ((multiplier * 10e18) / 1e18);
-        uint256 governancePerShare = (reward * 1e12) / shares;
-        uint256 userReward = (shares * governancePerShare) / 1e12;
->>>>>>> 0065cd57
         vm.prank(fourthAccount);
         uint256 rewardSent = ubiquityChef.getRewards(1);
         assertLt(preBal, preBal + rewardSent);
