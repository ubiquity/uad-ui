--- conflicted
+++ resolved
@@ -1,16 +1,6 @@
 // SPDX-License-Identifier: MIT
 pragma solidity ^0.8.3;
 
-<<<<<<< HEAD
-import "@openzeppelin/contracts/token/ERC20/IERC20.sol";
-import "../../../src/dollar/core/UbiquityDollarManager.sol";
-import "../../../src/dollar/core/UbiquityDollarToken.sol";
-import "../../../src/dollar/core/CreditNFTRedemptionCalculator.sol";
-import "../../../src/dollar/core/TWAPOracleDollar3pool.sol";
-import "../../../src/dollar/core/CreditNFT.sol";
-import "../../../src/dollar/mocks/MockCreditNFT.sol";
-import "../../../src/dollar/transfer-hooks/CurveDollarIncentive.sol";
-=======
 import {IERC20} from "@openzeppelin/contracts/token/ERC20/IERC20.sol";
 import {UbiquityDollarManager} from "../../../src/dollar/core/UbiquityDollarManager.sol";
 import {UbiquityDollarToken} from "../../../src/dollar/core/UbiquityDollarToken.sol";
@@ -19,7 +9,6 @@
 import {CreditNFT} from "../../../src/dollar/core/CreditNFT.sol";
 import {MockCreditNFT} from "../../../src/dollar/mocks/MockCreditNFT.sol";
 import {CurveDollarIncentive} from "../../../src/dollar/transfer-hooks/CurveDollarIncentive.sol";
->>>>>>> 0065cd57
 
 import "../../helpers/LocalTestHelper.sol";
 
@@ -31,7 +20,6 @@
 
     event ExemptAddressUpdate(address indexed _account, bool _isExempt);
 
-<<<<<<< HEAD
     function setUp() public override {
         super.setUp();
         dollarManagerAddress = address(manager);
@@ -39,15 +27,6 @@
             address(new CurveDollarIncentive(manager));
         twapOracleAddress =
             manager.twapOracleAddress();
-=======
-    function setUp() public {
-        dollarManagerAddress = helpers_deployUbiquityDollarManager();
-        curveIncentiveAddress = address(
-            new CurveDollarIncentive(dollarManagerAddress)
-        );
-        twapOracleAddress = UbiquityDollarManager(dollarManagerAddress)
-            .twapOracleAddress();
->>>>>>> 0065cd57
         vm.prank(admin);
         manager.setStableSwapMetaPoolAddress(
             stableSwapMetaPoolAddress
@@ -79,11 +58,7 @@
 
     function test_incentivize_revertsIfSenderEqualToReceiver() public {
         vm.prank(
-<<<<<<< HEAD
             manager.dollarTokenAddress()
-=======
-            UbiquityDollarManager(dollarManagerAddress).dollarTokenAddress()
->>>>>>> 0065cd57
         );
         vm.expectRevert("CurveIncentive: cannot send self");
         CurveDollarIncentive(curveIncentiveAddress).incentivize(
@@ -101,11 +76,7 @@
             dollarManagerAddress
         ).stableSwapMetaPoolAddress();
         IERC20 governanceToken = IERC20(
-<<<<<<< HEAD
             manager.governanceTokenAddress()
-=======
-            UbiquityDollarManager(dollarManagerAddress).governanceTokenAddress()
->>>>>>> 0065cd57
         );
         address dollarAddress =
             manager.dollarTokenAddress();
@@ -177,14 +148,8 @@
         init_balance = governanceToken.balanceOf(mockReceiver);
         mockInternalFuncs(5e17);
         vm.prank(admin);
-<<<<<<< HEAD
         manager.grantRole(
             keccak256("GOVERNANCE_TOKEN_MINTER_ROLE"), curveIncentiveAddress
-=======
-        UbiquityDollarManager(dollarManagerAddress).grantRole(
-            keccak256("GOVERNANCE_TOKEN_MINTER_ROLE"),
-            curveIncentiveAddress
->>>>>>> 0065cd57
         );
         vm.prank(dollarAddress);
         CurveDollarIncentive(curveIncentiveAddress).incentivize(
@@ -203,11 +168,7 @@
             dollarManagerAddress
         ).stableSwapMetaPoolAddress();
         IERC20 governanceToken = IERC20(
-<<<<<<< HEAD
             manager.governanceTokenAddress()
-=======
-            UbiquityDollarManager(dollarManagerAddress).governanceTokenAddress()
->>>>>>> 0065cd57
         );
         address dollarAddress =
             manager.dollarTokenAddress();
