--- conflicted
+++ resolved
@@ -13,11 +13,10 @@
         address depositZap
     ) DirectGovernanceFarmer(_manager, base3Pool, depositZap) {}
 
-    function exposed_isIdIncluded(uint256[] memory idList, uint256 id)
-        external
-        pure
-        returns (bool)
-    {
+    function exposed_isIdIncluded(
+        uint256[] memory idList,
+        uint256 id
+    ) external pure returns (bool) {
         return isIdIncluded(idList, id);
     }
 }
@@ -37,35 +36,6 @@
     address dollarManagerAddress;
     address depositZapAddress = address(0x4);
     address base3PoolAddress = address(0x5);
-<<<<<<< HEAD
-    event Deposit(
-=======
-    event DepositSingle(
->>>>>>> 15484556
-        address indexed sender,
-        address token,
-        uint256 amount,
-        uint256 durationWeeks,
-        uint256 stakingShareId
-    );
-<<<<<<< HEAD
-    event DepositMultiple(
-=======
-    event DepositMulti(
->>>>>>> 15484556
-        address indexed sender,
-        uint256[4] amount,
-        uint256 durationWeeks,
-        uint256 stakingShareId
-    );
-<<<<<<< HEAD
-=======
-    event WithdrawAll(
-        address indexed sender,
-        uint256 stakingShareId,
-        uint256[4] amounts
-    );
->>>>>>> 15484556
 
     function setUp() public {
         dollarManagerAddress = helpers_deployUbiquityDollarManager();
@@ -150,11 +120,7 @@
         vm.expectRevert(
             "Invalid token: must be DAI, USD Coin, Tether, or Ubiquity Dollar"
         );
-<<<<<<< HEAD
         directGovernanceFarmer.deposit(address(0), 1, 1);
-=======
-        directGovernanceFarmer.depositSingle(address(0), 1, 1);
->>>>>>> 15484556
     }
 
     function testDeposit_ShouldRevert_IfAmountIsNotPositive() public {
@@ -217,295 +183,14 @@
             ""
         );
 
-        vm.expectEmit(true, true, true, true, address(directGovernanceFarmer));
-<<<<<<< HEAD
-        emit Deposit(userAddress, address(token0), uint256(100e18), 1, 1);
         // user deposits 100 DAI for 1 week
-        uint256 stakingShareId = directGovernanceFarmer.deposit(
-=======
-        emit DepositSingle(userAddress, address(token0), uint256(100e18), 1, 1);
-        // user deposits 100 DAI for 1 week
-        uint256 stakingShareId = directGovernanceFarmer.depositSingle(
->>>>>>> 15484556
+        uint stakingShareId = directGovernanceFarmer.deposit(
             address(token0),
             100e18,
             1
         );
         assertEq(stakingShareId, 1);
     }
-
-    // Multiple
-    function testDeposit_Multiple_Tokens_ShouldRevert_IfAmountsIsNotPositive()
-        public
-    {
-        address userAddress = address(0x100);
-        vm.prank(userAddress);
-        vm.expectRevert("amounts==0");
-        // uint256[4] calldata amounts = ;
-<<<<<<< HEAD
-        directGovernanceFarmer.deposit(
-=======
-        directGovernanceFarmer.depositMulti(
->>>>>>> 15484556
-            [uint256(0), uint256(0), uint256(0), uint256(0)],
-            1
-        );
-    }
-
-    function testDeposit_Multiple_Tokens_ShouldRevert_IfDurationIsNotValid()
-        public
-    {
-        address userAddress = address(0x100);
-        vm.prank(userAddress);
-        vm.expectRevert("duration weeks must be between 1 and 208");
-<<<<<<< HEAD
-        directGovernanceFarmer.deposit(
-=======
-        directGovernanceFarmer.depositMulti(
->>>>>>> 15484556
-            [uint256(1), uint256(0), uint256(0), uint256(0)],
-            0
-        );
-    }
-
-    function testDeposit_Multiple_Tokens_ShouldDepositTokens() public {
-        address userAddress = address(0x100);
-        address stakingAddress = address(0x101);
-        address stakingShareAddress = address(0x102);
-
-        // admin sets staking and staking share addresses
-        vm.startPrank(admin);
-        IUbiquityDollarManager(dollarManagerAddress).setStakingContractAddress(
-            stakingAddress
-        );
-        IUbiquityDollarManager(dollarManagerAddress).setStakingShareAddress(
-            stakingShareAddress
-        );
-        vm.stopPrank();
-
-        vm.startPrank(userAddress);
-
-        // mint 100 uAD to user
-        dollar.mint(userAddress, 100e18);
-        // user allows DirectGovernanceFarmerHarness to spend user's uAD
-        dollar.approve(address(directGovernanceFarmer), 100e18);
-        assertEq(dollar.balanceOf(userAddress), 100e18);
-        // mint 100 DAI to user
-        token0.mint(userAddress, 99e18);
-        // user allows DirectGovernanceFarmerHarness to spend user's DAI
-        token0.approve(address(directGovernanceFarmer), 99e18);
-        assertEq(token0.balanceOf(userAddress), 99e18);
-        // mint 100 USDC to user
-        token1.mint(userAddress, 98e18);
-        // user allows DirectGovernanceFarmerHarness to spend user's USDC
-        token1.approve(address(directGovernanceFarmer), 98e18);
-        assertEq(token1.balanceOf(userAddress), 98e18);
-        // mint 100 USDT to user
-        token2.mint(userAddress, 97e18);
-        // user allows DirectGovernanceFarmerHarness to spend user's USDT
-        token2.approve(address(directGovernanceFarmer), 97e18);
-        assertEq(token2.balanceOf(userAddress), 97e18);
-
-        // prepare mocks
-        vm.mockCall(
-            depositZapAddress,
-            abi.encodeWithSelector(
-                IDepositZap.add_liquidity.selector,
-                address(stableSwapMetaPool),
-                [
-                    uint256(100e18),
-                    uint256(99e18),
-                    uint256(98e18),
-                    uint256(97e18)
-                ],
-                0
-            ),
-            abi.encode(42e18)
-        );
-        vm.mockCall(
-            stakingAddress,
-            abi.encodeWithSelector(IStaking.deposit.selector, 42e18, 8),
-            abi.encode(12)
-        );
-        vm.mockCall(
-            stakingShareAddress,
-            abi.encodeWithSignature(
-                "safeTransferFrom(address,address,uint256,uint256,bytes)",
-                address(directGovernanceFarmer),
-                userAddress,
-                12,
-                1,
-                "0x"
-            ),
-            ""
-        );
-
-        vm.expectEmit(true, true, true, true, address(directGovernanceFarmer));
-<<<<<<< HEAD
-        emit DepositMultiple(
-=======
-        emit DepositMulti(
->>>>>>> 15484556
-            userAddress,
-            [uint256(100e18), uint256(99e18), uint256(98e18), uint256(97e18)],
-            8,
-            12
-        );
-
-<<<<<<< HEAD
-        // user deposits 100 DAI for 1 week
-        uint256 stakingShareId = directGovernanceFarmer.deposit(
-=======
-        // user deposits 100 uAD 99 DAI 98 USDC 97 USDT
-        uint256 stakingShareId = directGovernanceFarmer.depositMulti(
->>>>>>> 15484556
-            [uint256(100e18), uint256(99e18), uint256(98e18), uint256(97e18)],
-            8
-        );
-        assertEq(stakingShareId, 12);
-<<<<<<< HEAD
-=======
-        assertEq(dollar.balanceOf(userAddress), 0);
-        assertEq(token0.balanceOf(userAddress), 0);
-        assertEq(token1.balanceOf(userAddress), 0);
-        assertEq(token2.balanceOf(userAddress), 0);
-    }
-
-    function testWithdraw__Multiple_ShouldRevert_IfSenderIsNotBondOwner()
-        public
-    {
-        address userAddress = address(0x100);
-        address stakingShareAddress = address(0x102);
-
-        // admin sets staking share addresses
-        vm.prank(admin);
-        IUbiquityDollarManager(dollarManagerAddress).setStakingShareAddress(
-            stakingShareAddress
-        );
-
-        vm.mockCall(
-            stakingShareAddress,
-            abi.encodeWithSelector(IERC1155Ubiquity.holderTokens.selector),
-            abi.encode([0])
-        );
-
-        vm.prank(userAddress);
-        vm.expectRevert("!bond owner");
-        directGovernanceFarmer.withdraw(1);
-    }
-
-    function testWithdraw_Multiple_ShouldWithdraw() public {
-        address userAddress = address(0x100);
-        address stakingAddress = address(0x101);
-        address stakingShareAddress = address(0x102);
-
-        // admin sets staking and staking share addresses
-        vm.startPrank(admin);
-        IUbiquityDollarManager(dollarManagerAddress).setStakingContractAddress(
-            stakingAddress
-        );
-        IUbiquityDollarManager(dollarManagerAddress).setStakingShareAddress(
-            stakingShareAddress
-        );
-        vm.stopPrank();
-
-        vm.startPrank(userAddress);
-
-        // mint 100 uAD to user
-        dollar.mint(userAddress, 100e18);
-        // user allows DirectGovernanceFarmerHarness to spend user's uAD
-        dollar.approve(address(directGovernanceFarmer), 100e18);
-        assertEq(dollar.balanceOf(userAddress), 100e18);
-        // mint 100 DAI to user
-        token0.mint(userAddress, 99e18);
-        // user allows DirectGovernanceFarmerHarness to spend user's DAI
-        token0.approve(address(directGovernanceFarmer), 99e18);
-        assertEq(token0.balanceOf(userAddress), 99e18);
-        // mint 100 USDC to user
-        token1.mint(userAddress, 98e18);
-        // user allows DirectGovernanceFarmerHarness to spend user's USDC
-        token1.approve(address(directGovernanceFarmer), 98e18);
-        assertEq(token1.balanceOf(userAddress), 98e18);
-        // mint 100 USDT to user
-        token2.mint(userAddress, 97e18);
-        // user allows DirectGovernanceFarmerHarness to spend user's USDT
-        token2.approve(address(directGovernanceFarmer), 97e18);
-        assertEq(token2.balanceOf(userAddress), 97e18);
-
-        // prepare mocks for deposit
-        vm.mockCall(
-            depositZapAddress,
-            abi.encodeWithSelector(IDepositZap.add_liquidity.selector),
-            abi.encode(100e18)
-        );
-        vm.mockCall(
-            stakingAddress,
-            abi.encodeWithSelector(IStaking.deposit.selector),
-            abi.encode(1)
-        );
-        vm.mockCall(
-            stakingShareAddress,
-            abi.encodeWithSignature(
-                "safeTransferFrom(address,address,uint256,uint256,bytes)",
-                address(directGovernanceFarmer),
-                userAddress,
-                1,
-                1,
-                "0x"
-            ),
-            ""
-        );
-
-        // user deposits 100 uAD, 99 DAI 98 USDC 97 USDT for 1 week
-        directGovernanceFarmer.depositMulti(
-            [uint256(100e18), uint256(99e18), uint256(98e18), uint256(97e18)],
-            1
-        );
-
-        // wait 1 week + 1 day
-        vm.warp(block.timestamp + 8 days);
-
-        // prepare mocks for withdraw
-        uint256[] memory stakingShareIds = new uint256[](1);
-        stakingShareIds[0] = 1;
-        vm.mockCall(
-            stakingShareAddress,
-            abi.encodeWithSelector(IERC1155Ubiquity.holderTokens.selector),
-            abi.encode(stakingShareIds)
-        );
-
-        IStakingShare.Stake memory stake;
-        stake.lpAmount = 100e18;
-        vm.mockCall(
-            stakingShareAddress,
-            abi.encodeWithSelector(IStakingShare.getStake.selector),
-            abi.encode(stake)
-        );
-
-        vm.mockCall(
-            depositZapAddress,
-            abi.encodeWithSelector(IDepositZap.remove_liquidity.selector),
-            abi.encode([100e18, 99e18, 98e18, 97e18])
-        );
-        vm.expectEmit(true, true, true, true, address(directGovernanceFarmer));
-        emit WithdrawAll(
-            userAddress,
-            1,
-            [uint256(100e18), uint256(99e18), uint256(98e18), uint256(97e18)]
-        );
-        uint256[4] memory tokenAmounts = directGovernanceFarmer.withdraw(1);
-        assertEq(tokenAmounts[0], 100e18);
-        assertEq(tokenAmounts[1], 99e18);
-        assertEq(tokenAmounts[2], 98e18);
-        assertEq(tokenAmounts[3], 97e18);
-        assertEq(dollar.balanceOf(userAddress), 100e18);
-        assertEq(token0.balanceOf(userAddress), 99e18);
-        assertEq(token1.balanceOf(userAddress), 98e18);
-        assertEq(token2.balanceOf(userAddress), 97e18);
->>>>>>> 15484556
-    }
-
-    // END Multiple
 
     function testWithdraw_ShouldRevert_IfTokenIsNotInMetaPool() public {
         address userAddress = address(0x100);
