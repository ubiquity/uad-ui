--- conflicted
+++ resolved
@@ -1,20 +1,6 @@
 // SPDX-License-Identifier: MIT
 pragma solidity ^0.8.3;
 
-<<<<<<< HEAD
-import "../../../src/dollar/core/UbiquityDollarManager.sol";
-import "../../../src/dollar/core/CreditNFTManager.sol";
-import "../../../src/dollar/core/CreditRedemptionCalculator.sol";
-import "../../../src/dollar/core/DollarMintCalculator.sol";
-import "../../../src/dollar/core/UbiquityCreditToken.sol";
-import "../../../src/dollar/core/DollarMintExcess.sol";
-import "../../../src/dollar/core/CreditNFT.sol";
-import "../../../src/dollar/core/TWAPOracleDollar3pool.sol";
-
-import "../../../src/dollar/mocks/MockDollarToken.sol";
-import "../../../src/dollar/mocks/MockCreditNFT.sol";
-import "../../../src/dollar/mocks/MockCreditToken.sol";
-=======
 import {UbiquityDollarManager} from "../../../src/dollar/core/UbiquityDollarManager.sol";
 import {CreditNFTManager} from "../../../src/dollar/core/CreditNFTManager.sol";
 import {CreditRedemptionCalculator} from "../../../src/dollar/core/CreditRedemptionCalculator.sol";
@@ -24,10 +10,9 @@
 import {CreditNFT} from "../../../src/dollar/core/CreditNFT.sol";
 import {TWAPOracleDollar3pool} from "../../../src/dollar/core/TWAPOracleDollar3pool.sol";
 
-import {MockDollarToken} from "../../../src/dollar/mocks/MockDollarToken.sol";
-import {MockCreditNFT} from "../../../src/dollar/mocks/MockCreditNFT.sol";
-import {MockCreditToken} from "../../../src/dollar/mocks/MockCreditToken.sol";
->>>>>>> 0065cd57
+import "../../../src/dollar/mocks/MockDollarToken.sol";
+import "../../../src/dollar/mocks/MockCreditNFT.sol";
+import "../../../src/dollar/mocks/MockCreditToken.sol";
 
 import "../../helpers/LocalTestHelper.sol";
 
@@ -50,17 +35,10 @@
         creditNFTManagerAddress = address(
             new CreditNFTManager(manager, creditNFTLengthBlocks)
         );
-<<<<<<< HEAD
         twapOracleAddress =
-            UbiquityDollarManager(manager).twapOracleAddress();
+            manager.twapOracleAddress();
         dollarTokenAddress =
-            UbiquityDollarManager(manager).dollarTokenAddress();
-=======
-        twapOracleAddress = UbiquityDollarManager(dollarManagerAddress)
-            .twapOracleAddress();
-        dollarTokenAddress = UbiquityDollarManager(dollarManagerAddress)
-            .dollarTokenAddress();
->>>>>>> 0065cd57
+            manager.dollarTokenAddress();
         creditCalculatorAddress = UbiquityDollarManager(dollarManagerAddress)
             .creditCalculatorAddress();
         creditNFTAddress = UbiquityDollarManager(dollarManagerAddress)
@@ -378,11 +356,7 @@
 
         // set excess dollar distributor for creditNFTAddress
         DollarMintExcess _excessDollarsDistributor = new DollarMintExcess(
-<<<<<<< HEAD
             manager
-=======
-            dollarManagerAddress
->>>>>>> 0065cd57
         );
         helperDeployExcessDollarCalculator(address(_excessDollarsDistributor));
         vm.mockCall(
@@ -414,11 +388,7 @@
 
         // set excess dollar distributor for creditNFTAddress
         DollarMintExcess _excessDollarsDistributor = new DollarMintExcess(
-<<<<<<< HEAD
             manager
-=======
-            dollarManagerAddress
->>>>>>> 0065cd57
         );
         helperDeployExcessDollarCalculator(address(_excessDollarsDistributor));
         vm.mockCall(
@@ -453,11 +423,7 @@
 
         // set excess dollar distributor for debtCouponAddress
         DollarMintExcess _excessDollarsDistributor = new DollarMintExcess(
-<<<<<<< HEAD
             manager
-=======
-            dollarManagerAddress
->>>>>>> 0065cd57
         );
         helperDeployExcessDollarCalculator(address(_excessDollarsDistributor));
         vm.mockCall(
@@ -476,11 +442,7 @@
         mockDollarMintCalcFuncs(50);
         // set excess dollar distributor for creditNFTAddress
         DollarMintExcess _excessDollarsDistributor = new DollarMintExcess(
-<<<<<<< HEAD
             manager
-=======
-            dollarManagerAddress
->>>>>>> 0065cd57
         );
         helperDeployExcessDollarCalculator(address(_excessDollarsDistributor));
         vm.mockCall(
