// SPDX-License-Identifier: MIT
pragma solidity ^0.8.3;

<<<<<<< HEAD
import "@uniswap/v2-periphery/contracts/interfaces/IUniswapV2Router01.sol";
import "@openzeppelin/contracts/token/ERC20/IERC20.sol";
import "../../../src/dollar/core/UbiquityDollarManager.sol";
import "../../../src/dollar/core/TWAPOracleDollar3pool.sol";
import "../../../src/dollar/core/DollarMintExcess.sol";
import "../../../src/dollar/interfaces/IMetaPool.sol";
=======
import {IERC20} from "@openzeppelin/contracts/token/ERC20/IERC20.sol";
import {SafeERC20} from "@openzeppelin/contracts/token/ERC20/utils/SafeERC20.sol";
import {IUniswapV2Router01} from "@uniswap/v2-periphery/contracts/interfaces/IUniswapV2Router01.sol";
import {DollarMintExcess} from "../../../src/dollar/core/DollarMintExcess.sol";
import {UbiquityDollarManager} from "../../../src/dollar/core/UbiquityDollarManager.sol";
import {IMetaPool} from "../../../src/dollar/interfaces/IMetaPool.sol";
>>>>>>> 0065cd57

import "../../helpers/LocalTestHelper.sol";

// exposes internal methods as external for testing
contract DollarMintExcessHarness is DollarMintExcess {
    constructor(address _manager) DollarMintExcess(_manager) {}

    function exposed_swapDollarsForGovernance(
        bytes16 amountIn
    ) external returns (uint256) {
        return _swapDollarsForGovernance(amountIn);
    }

    function exposed_governanceBuyBackLPAndBurn(uint256 amount) external {
        _governanceBuyBackLPAndBurn(amount);
    }

    function exposed_convertToCurveLPAndTransfer(
        uint256 amount
    ) external returns (uint256) {
        return _convertToCurveLPAndTransfer(amount);
    }
}

contract DollarMintExcessTest is LocalTestHelper {
    UbiquityDollarManager dollarManager;
    DollarMintExcessHarness dollarMintExcess;

    address sushiSwapRouterAddress = 0xd9e1cE17f2641f24aE83637ab66a2cca9C378B9F;

<<<<<<< HEAD
    function setUp() public override {
        super.setUp();
        dollarManagerAddress = address(manager);
        twapOracleAddress =
            UbiquityDollarManager(dollarManagerAddress).twapOracleAddress();
        dollarAddress =
            UbiquityDollarManager(dollarManagerAddress).dollarTokenAddress();
        excessDollarsDistributorAddress =
            address(new DollarMintExcess(manager));
=======
    function setUp() public {
        dollarManager = UbiquityDollarManager(
            helpers_deployUbiquityDollarManager()
        );
        dollarMintExcess = new DollarMintExcessHarness(address(dollarManager));
>>>>>>> 0065cd57
    }

    function testDistributeDollars_ShouldTransferTokens() public {
        // mock dollar token
        vm.mockCall(
            dollarManager.dollarTokenAddress(),
            abi.encodeWithSelector(IERC20.balanceOf.selector),
            abi.encode(200 ether)
        );
        vm.mockCall(
            dollarManager.dollarTokenAddress(),
            abi.encodeWithSelector(IERC20.transfer.selector),
            abi.encode()
        );

        // mock router
        vm.etch(sushiSwapRouterAddress, new bytes(0x42));
        uint256[] memory amountsOut = new uint256[](2);
        amountsOut[0] = 0;
        amountsOut[1] = 2 ether;
        vm.mockCall(
            sushiSwapRouterAddress,
            abi.encodeWithSelector(
                IUniswapV2Router01.swapExactTokensForTokens.selector
            ),
            abi.encode(amountsOut)
        );
        vm.mockCall(
            sushiSwapRouterAddress,
            abi.encodeWithSelector(IUniswapV2Router01.addLiquidity.selector),
            abi.encode(1, 1, 1)
        );

        // mock stable swap meta pool and curve3pool
        address stableSwapMetaPoolAddress = address(0x01);
        address curve3PoolTokenAddress = address(0x02);
        vm.prank(admin);
        dollarManager.setStableSwapMetaPoolAddress(stableSwapMetaPoolAddress);
        vm.mockCall(
            stableSwapMetaPoolAddress,
            abi.encodeWithSelector(IMetaPool.exchange.selector),
            abi.encode(1 ether)
        );
        vm.store(
            address(dollarManager),
            bytes32(uint256(9)),
            bytes32(abi.encode(curve3PoolTokenAddress))
        );
        vm.etch(curve3PoolTokenAddress, new bytes(0x42));
        vm.mockCall(
            curve3PoolTokenAddress,
            abi.encodeWithSelector(IERC20.approve.selector),
            abi.encode(true)
        );
        vm.mockCall(
            stableSwapMetaPoolAddress,
            abi.encodeWithSelector(IMetaPool.add_liquidity.selector),
            abi.encode(1 ether)
        );

        // distribute
        vm.expectCall(
            dollarManager.dollarTokenAddress(),
            abi.encodeCall(
                IERC20.transfer,
                (dollarManager.treasuryAddress(), 100 ether)
            )
        );
        dollarMintExcess.distributeDollars();
    }

    function testSwapDollarsForGovernance_ShouldReturnSwapOutputAmount()
        public
    {
        // mock router
        vm.etch(sushiSwapRouterAddress, new bytes(0x42));
        uint256[] memory amountsOut = new uint256[](2);
        amountsOut[0] = 0;
        amountsOut[1] = 1 ether;
        vm.mockCall(
            sushiSwapRouterAddress,
            abi.encodeWithSelector(
                IUniswapV2Router01.swapExactTokensForTokens.selector
            ),
            abi.encode(amountsOut)
        );
        // make a swap
        assertEq(
            dollarMintExcess.exposed_swapDollarsForGovernance(
                bytes16(0x00000000000000000000000000000001)
            ),
            1 ether
        );
    }

    function testGovernanceBuyBackLPAndBurn_ShouldAllLiquidityToZeroAddress()
        public
    {
        // mock router
        vm.etch(sushiSwapRouterAddress, new bytes(0x42));
        uint256[] memory amountsOut = new uint256[](2);
        amountsOut[0] = 0;
        amountsOut[1] = 2 ether;
        vm.mockCall(
            sushiSwapRouterAddress,
            abi.encodeWithSelector(
                IUniswapV2Router01.swapExactTokensForTokens.selector
            ),
            abi.encode(amountsOut)
        );
        vm.mockCall(
            sushiSwapRouterAddress,
            abi.encodeWithSelector(IUniswapV2Router01.addLiquidity.selector),
            abi.encode(1, 1, 1)
        );
        // add liquidity
        vm.expectCall(
            sushiSwapRouterAddress,
            abi.encodeCall(
                IUniswapV2Router01.addLiquidity,
                (
                    dollarManager.dollarTokenAddress(),
                    dollarManager.governanceTokenAddress(),
                    0.5 ether,
                    2 ether,
                    0,
                    0,
                    address(0),
                    block.timestamp + 100
                )
            )
        );
        dollarMintExcess.exposed_governanceBuyBackLPAndBurn(1 ether);
    }

    function testConvertToCurveLPAndTransfer_ShouldAddLiquidity() public {
        // prepare mocks
        address stableSwapMetaPoolAddress = address(0x01);
        address curve3PoolTokenAddress = address(0x02);
        vm.prank(admin);
<<<<<<< HEAD
        UbiquityDollarManager(dollarManagerAddress).setStableSwapMetaPoolAddress(
            _metaPoolAddress
        );
=======
        dollarManager.setStableSwapMetaPoolAddress(stableSwapMetaPoolAddress);
>>>>>>> 0065cd57
        vm.mockCall(
            stableSwapMetaPoolAddress,
            abi.encodeWithSelector(IMetaPool.exchange.selector),
            abi.encode(1 ether)
        );

        vm.store(
            address(dollarManager),
            bytes32(uint256(9)),
            bytes32(abi.encode(curve3PoolTokenAddress))
        );
        vm.etch(curve3PoolTokenAddress, new bytes(0x42));
        vm.mockCall(
            curve3PoolTokenAddress,
            abi.encodeWithSelector(IERC20.approve.selector),
            abi.encode(true)
        );

        vm.mockCall(
            stableSwapMetaPoolAddress,
            abi.encodeWithSelector(IMetaPool.add_liquidity.selector),
            abi.encode(1 ether)
        );

<<<<<<< HEAD
    function testFails_distributeDollarsWorks() public {
        // TODO: To mock up the array of uint256[] for sushiswap/uniswap routerV2, we use vm.mockCall.
        // function mockCall(address where, bytes calldata data, bytes calldata retdata) external;
        // The problem here is that it doesn't return uint256[] even if we configure it like abi.encode(retVal) => retVal: uint256[]
        // Once we figure it out, we should remove Fails from function name.

        // mock up external calls
        mockSushiSwapRouter(10e18);
        mockMetaPool(address(0x55555), 10e18, 10e18);
        mockManagerAddresses(address(0x123), address(0x456));
        MockDollarToken(dollarAddress).mint(
            excessDollarsDistributorAddress, 200e18
        );

        // 10% should be transferred to the treasury address
        uint256 _before_treasury_bal =
            MockDollarToken(dollarAddress).balanceOf(treasuryAddress);

        DollarMintExcess(excessDollarsDistributorAddress).distributeDollars();
        uint256 _after_treasury_bal =
            MockDollarToken(dollarAddress).balanceOf(treasuryAddress);
        assertEq(_after_treasury_bal - _before_treasury_bal, 20e18);
=======
        // add liquidity
        assertEq(
            dollarMintExcess.exposed_convertToCurveLPAndTransfer(1 ether),
            1 ether
        );
>>>>>>> 0065cd57
    }
}<|MERGE_RESOLUTION|>--- conflicted
+++ resolved
@@ -1,21 +1,12 @@
 // SPDX-License-Identifier: MIT
 pragma solidity ^0.8.3;
 
-<<<<<<< HEAD
-import "@uniswap/v2-periphery/contracts/interfaces/IUniswapV2Router01.sol";
-import "@openzeppelin/contracts/token/ERC20/IERC20.sol";
-import "../../../src/dollar/core/UbiquityDollarManager.sol";
-import "../../../src/dollar/core/TWAPOracleDollar3pool.sol";
-import "../../../src/dollar/core/DollarMintExcess.sol";
-import "../../../src/dollar/interfaces/IMetaPool.sol";
-=======
 import {IERC20} from "@openzeppelin/contracts/token/ERC20/IERC20.sol";
 import {SafeERC20} from "@openzeppelin/contracts/token/ERC20/utils/SafeERC20.sol";
 import {IUniswapV2Router01} from "@uniswap/v2-periphery/contracts/interfaces/IUniswapV2Router01.sol";
 import {DollarMintExcess} from "../../../src/dollar/core/DollarMintExcess.sol";
 import {UbiquityDollarManager} from "../../../src/dollar/core/UbiquityDollarManager.sol";
 import {IMetaPool} from "../../../src/dollar/interfaces/IMetaPool.sol";
->>>>>>> 0065cd57
 
 import "../../helpers/LocalTestHelper.sol";
 
@@ -46,7 +37,6 @@
 
     address sushiSwapRouterAddress = 0xd9e1cE17f2641f24aE83637ab66a2cca9C378B9F;
 
-<<<<<<< HEAD
     function setUp() public override {
         super.setUp();
         dollarManagerAddress = address(manager);
@@ -56,13 +46,6 @@
             UbiquityDollarManager(dollarManagerAddress).dollarTokenAddress();
         excessDollarsDistributorAddress =
             address(new DollarMintExcess(manager));
-=======
-    function setUp() public {
-        dollarManager = UbiquityDollarManager(
-            helpers_deployUbiquityDollarManager()
-        );
-        dollarMintExcess = new DollarMintExcessHarness(address(dollarManager));
->>>>>>> 0065cd57
     }
 
     function testDistributeDollars_ShouldTransferTokens() public {
@@ -203,13 +186,7 @@
         address stableSwapMetaPoolAddress = address(0x01);
         address curve3PoolTokenAddress = address(0x02);
         vm.prank(admin);
-<<<<<<< HEAD
-        UbiquityDollarManager(dollarManagerAddress).setStableSwapMetaPoolAddress(
-            _metaPoolAddress
-        );
-=======
-        dollarManager.setStableSwapMetaPoolAddress(stableSwapMetaPoolAddress);
->>>>>>> 0065cd57
+        manager.setStableSwapMetaPoolAddress(_metaPoolAddress);
         vm.mockCall(
             stableSwapMetaPoolAddress,
             abi.encodeWithSelector(IMetaPool.exchange.selector),
@@ -234,35 +211,10 @@
             abi.encode(1 ether)
         );
 
-<<<<<<< HEAD
-    function testFails_distributeDollarsWorks() public {
-        // TODO: To mock up the array of uint256[] for sushiswap/uniswap routerV2, we use vm.mockCall.
-        // function mockCall(address where, bytes calldata data, bytes calldata retdata) external;
-        // The problem here is that it doesn't return uint256[] even if we configure it like abi.encode(retVal) => retVal: uint256[]
-        // Once we figure it out, we should remove Fails from function name.
-
-        // mock up external calls
-        mockSushiSwapRouter(10e18);
-        mockMetaPool(address(0x55555), 10e18, 10e18);
-        mockManagerAddresses(address(0x123), address(0x456));
-        MockDollarToken(dollarAddress).mint(
-            excessDollarsDistributorAddress, 200e18
-        );
-
-        // 10% should be transferred to the treasury address
-        uint256 _before_treasury_bal =
-            MockDollarToken(dollarAddress).balanceOf(treasuryAddress);
-
-        DollarMintExcess(excessDollarsDistributorAddress).distributeDollars();
-        uint256 _after_treasury_bal =
-            MockDollarToken(dollarAddress).balanceOf(treasuryAddress);
-        assertEq(_after_treasury_bal - _before_treasury_bal, 20e18);
-=======
         // add liquidity
         assertEq(
             dollarMintExcess.exposed_convertToCurveLPAndTransfer(1 ether),
             1 ether
         );
->>>>>>> 0065cd57
     }
 }