// SPDX-License-Identifier: MIT
pragma solidity 0.8.16;

<<<<<<< HEAD
import "src/dollar/core/UbiquityDollarManager.sol";
import "src/dollar/Staking.sol";
import "src/dollar/mocks/MockStakingShare.sol";
import "src/dollar/interfaces/IMetaPool.sol";
import "@openzeppelin/contracts/token/ERC20/IERC20.sol";
=======
import {UbiquityDollarManager} from "src/dollar/core/UbiquityDollarManager.sol";
import {Staking} from "src/dollar/Staking.sol";
import {BondingShareV2} from "src/dollar/mocks/MockBondingShareV2.sol";
import {IMetaPool} from "src/dollar/interfaces/IMetaPool.sol";
import {TWAPOracleDollar3pool} from "src/dollar/core/TWAPOracleDollar3pool.sol";
import {IERC20} from "@openzeppelin/contracts/token/ERC20/IERC20.sol";
>>>>>>> 0a9c31f1

import "forge-std/Test.sol";

contract MigrateMetapool is Test {
    /// Ubiquity Admin EOA public address
    address admin = 0xefC0e701A824943b469a694aC564Aa1efF7Ab7dd;
    UbiquityDollarManager manager =
        UbiquityDollarManager(0x4DA97a8b831C345dBe6d16FF7432DF2b7b776d98);
    Staking staking =
        Staking(payable(0xC251eCD9f1bD5230823F9A0F99a44A87Ddd4CA38));
    MockStakingShare bonds =
        MockStakingShare(0x2dA07859613C14F6f05c97eFE37B9B4F212b5eF5);
    /// Ubiquity Dollar Token (Dollar)
    IERC20 dollarToken = IERC20(0x0F644658510c95CB46955e55D7BA9DDa9E9fBEc6);
    /// Curve3 LP Token (3CRV)
<<<<<<< HEAD
    IERC20 curve3Token = IERC20(0x6c3F90f043a72FA612cbac8115EE7e52BDe6E490);
    /// Curve Metapool V2 Dollar:3CRV
=======
    IERC20 curve3PoolToken = IERC20(0x6c3F90f043a72FA612cbac8115EE7e52BDe6E490);
    /// Curve Metapool V2 uAD:3CRV
>>>>>>> 0a9c31f1
    IMetaPool v2Metapool =
        IMetaPool(0x20955CB69Ae1515962177D164dfC9522feef567E);
    /// Curve Metapool V3 Dollar:3CRV
    IMetaPool v3Metapool =
        IMetaPool(0x9558b18f021FC3cBa1c9B777603829A42244818b);

    TWAPOracleDollar3pool twapOracle;

    /// Forge Test Fork Identifier
    uint256 mainnet;
    /// Forge Snapshot selector
    uint256 snapshot;

    function setUp() public {
        /*
            Forking mainnet to run the tests and then taking a snapshot of the state so we can later revert to the snapshot for comparing states after two different logic runs.
            Fork URL currently hardcoded due to current limits of Github Actions
        */
        mainnet = vm.createSelectFork("https://eth.ubq.fi/v1/mainnet");
        snapshot = vm.snapshot();
    }

    function testMigrateCompare() public {
        /// Ubiquity Dollar balance of V2 Metapool before migration
        uint256 v2DollarPreBalance = dollarToken.balanceOf(address(v2Metapool));
        /// Curve3 LP Balance of V2 Metapool before migration
        uint256 v2Curve3PreBalance = curve3PoolToken.balanceOf(
            address(v2Metapool)
        );
        /// Total amount of V2 Metapool LP tokens before migration
        uint256 v2LP = v2Metapool.totalSupply();

        (
            uint256 metaBalance,
            uint256 metaBalanceV3,
            uint256 lpMinted
        ) = _migrate();

        /// Total amount of V3 Metapool LP tokens after migration
        uint256 v3LP = v3Metapool.totalSupply();
        /// Ubiquity Dollar balance of V3 Metapool after migration
        uint256 v3DollarBalance = dollarToken.balanceOf(address(v3Metapool));
        /// Curve3 LP balance of V3 Metapool after migration
        uint256 v3Curve3Balance = curve3PoolToken.balanceOf(
            address(v3Metapool)
        );
        /// Curve3 LP Balance of V2 Metapool after Migration
        uint256 v2Curve3PostBalance = curve3PoolToken.balanceOf(
            address(v2Metapool)
        );
        /// Ubiquity Dollar balance of V2 Metapool after Migration
        uint256 v2DollarPostBalance = dollarToken.balanceOf(
            address(v2Metapool)
        );

        console.log("LP Tokens in Staking before migration: ", metaBalance);
        console.log("LP Tokens in Staking after migration: ", metaBalanceV3);
        console.log("Total LP Tokens Curve Metapool V2: ", v2LP);
        console.log("Total LP Tokens Curve Metapool V3: ", v3LP);
        console.log(
<<<<<<< HEAD
            "Amount of Ubiquity Dollar Tokens in Curve Metapool V2: ",
=======
            "Amount of UbiquityDollar Tokens in Curve Metapool V2 before migration: ",
>>>>>>> 0a9c31f1
            v2DollarPreBalance
        );
        console.log(
            "Amount of UbiquityDollar Tokens in Curve Metapool V2 after migration: ",
            v2DollarPostBalance
        );
        console.log(
<<<<<<< HEAD
            "Amount of Ubiquity Dollar Tokens in Curve Metapool V3: ",
=======
            "Amount of UbiquityDollar Tokens in Curve Metapool V3 after migration: ",
>>>>>>> 0a9c31f1
            v3DollarBalance
        );
        console.log(
            "Amount of Curve3 Tokens in Curve Metapool V2 before migration: ",
            v2Curve3PreBalance
        );
        console.log(
            "Amount of Curve3 Tokens in Curve Metapool V2 after migration: ",
            v2Curve3PostBalance
        );
        console.log(
            "Amount of Curve3 Tokens in Curve Metapool V3 after migration: ",
            v3Curve3Balance
        );

        /// ensures all v3 LP tokens minted are deposited in Staking
        assertEq(lpMinted, metaBalanceV3);
        /*
            Compares the amount of Curve3 LP tokens in V2 Metapool before migration
            to the amount of Curve3 LP tokens in both Metapools after migration to
            ensure no Curve3 LP tokens are lost during migration.
            The Staking Contract holds the large majority of V2 LP tokens but there are some smaller holders
            so we are unable to migrate all funds.
        */

        assertEq(v2Curve3PreBalance, (v2Curve3PostBalance + v3Curve3Balance));

        /// Same as above but for Ubiquity Dollar Token
        assertEq(v2DollarPreBalance, (v2DollarPostBalance + v3DollarBalance));

        assertEq(
            keccak256(abi.encodePacked(manager.stableSwapMetaPoolAddress())),
            keccak256(abi.encodePacked(address(v3Metapool)))
        );
    }

    function testV2WithdrawVsV3() public {
        address user = 0x4007CE2083c7F3E18097aeB3A39bb8eC149a341d;
        uint256[] memory tokens = bonds.holderTokens(user);

        uint256 dollarTokenPreBalance = dollarToken.balanceOf(user);
        MockStakingShare.Bond memory bond = bonds.getBond(tokens[0]);
        uint256 withdraw = bond.lpAmount;

        vm.roll(block.number + 10483200);

        vm.startPrank(user);
        staking.removeLiquidity(withdraw, tokens[0]);
        uint256 v2Balance = v2Metapool.balanceOf(user);
        v2Metapool.remove_liquidity(v2Balance, [uint256(0), uint256(0)]);
        vm.stopPrank();

        uint256 userDollarV2 = dollarToken.balanceOf(user) -
            dollarTokenPreBalance;
        uint256 userCurve3V2 = curve3PoolToken.balanceOf(user);

        vm.revertTo(snapshot);

        _migrate();

        vm.roll(block.number + 10483200);
        MockStakingShare.Bond memory bondV3 = bonds.getBond(tokens[0]);
        uint256 withdrawV3 = bondV3.lpAmount;
        vm.startPrank(user);
        staking.removeLiquidity(withdrawV3, tokens[0]);
        uint256 v3Balance = v3Metapool.balanceOf(user);

        v3Metapool.remove_liquidity(v3Balance, [uint256(0), uint256(0)]);
        vm.stopPrank();

        uint256 userDollarV3 = dollarToken.balanceOf(user) -
            dollarTokenPreBalance;
        uint256 userCurve3V3 = curve3PoolToken.balanceOf(user);

        uint256 v3DollarBalance = dollarToken.balanceOf(address(v3Metapool));
        uint256 v3Curve3Balance = curve3PoolToken.balanceOf(
            address(v3Metapool)
        );

        console.log("Metapool LP Tokens withdrawn pre migration: ", v2Balance);
        console.log("Metapool LP Tokens withdrawn post migration: ", v3Balance);
        console.log(
            "Ubiquity Dollar Tokens withdrawn pre migration: ",
            userDollarV2
        );
        console.log("Curve3 Tokens withdrawn pre migration: ", userCurve3V2);
        console.log(
            "Ubiquity Dollar Tokens withdrawn post migration: ",
            userDollarV3
        );
<<<<<<< HEAD
        console.log("Curve3 Tokens withdrawn post migration: ", userLPV3);
        console.log(
            "Curve Metapool V3 Ubiquity Dollar balance after withdrawal: ",
            v3DollarBalance
        );
        console.log(
            "Curve Metapool V3 Curve3 balance after withdrawal: ",
            v3Curve3Balance
        );
=======
        console.log("Curve3 Tokens withdrawn post migration: ", userCurve3V3);
>>>>>>> 0a9c31f1

        assertGe(v3Balance, v2Balance);
        assertLe(userDollarV3, userDollarV2);
        assertLe(userCurve3V3, userCurve3V2);
    }

    /// @dev internal function for migrating Curve Metapool LP Tokens contained in Staking from V2 to V3
    /// @return metaBalance Staking Contract V2 LP Balance before migration
    /// @return metaBalanceV3 Staking Contract V3 LP Balance after migration
    /// @return lpMinted amount of Metapool V3 LP tokens minted during migration
    function _migrate()
        internal
        returns (uint256 metaBalance, uint256 metaBalanceV3, uint256 lpMinted)
    {
        vm.startPrank(admin);

        uint256 dollarPreBalance = dollarToken.balanceOf(admin);

        metaBalance = v2Metapool.balanceOf(address(staking));
        staking.sendDust(admin, address(v2Metapool), metaBalance);

        v2Metapool.remove_liquidity(metaBalance, [uint256(0), uint256(0)]);

        uint256 curve3Balance = curve3PoolToken.balanceOf(admin);
        uint256 dollarBalance = dollarToken.balanceOf(admin);

        uint256 deposit;

        if (curve3Balance <= dollarBalance) {
            deposit = curve3Balance;
        } else {
            deposit = dollarBalance;
        }

        curve3PoolToken.approve(address(v3Metapool), 0);
        curve3PoolToken.approve(address(v3Metapool), curve3Balance);

        dollarToken.approve(address(v3Metapool), 0);
        dollarToken.approve(address(v3Metapool), dollarBalance);

        lpMinted = v3Metapool.add_liquidity(
            [deposit, deposit],
            0,
            address(staking)
        );

        require(v3Metapool.balanceOf(address(staking)) > 0);

        twapOracle = new TWAPOracleDollar3pool(
            address(v3Metapool),
            address(dollarToken),
            address(curve3PoolToken)
        );
        ///manager.setTwapOracleAddress(address(twapOracle));

        uint256 secondDeposit = dollarBalance - deposit - dollarPreBalance;

        lpMinted += v3Metapool.add_liquidity(
            [secondDeposit, uint256(0)],
            0,
            address(staking)
        );

        metaBalanceV3 = v3Metapool.balanceOf(address(staking));

        manager.setStableSwapMetaPoolAddress(address(v3Metapool));

        vm.stopPrank();
    }
}<|MERGE_RESOLUTION|>--- conflicted
+++ resolved
@@ -1,20 +1,14 @@
 // SPDX-License-Identifier: MIT
 pragma solidity 0.8.16;
 
-<<<<<<< HEAD
-import "src/dollar/core/UbiquityDollarManager.sol";
-import "src/dollar/Staking.sol";
-import "src/dollar/mocks/MockStakingShare.sol";
-import "src/dollar/interfaces/IMetaPool.sol";
-import "@openzeppelin/contracts/token/ERC20/IERC20.sol";
-=======
+
 import {UbiquityDollarManager} from "src/dollar/core/UbiquityDollarManager.sol";
 import {Staking} from "src/dollar/Staking.sol";
 import {BondingShareV2} from "src/dollar/mocks/MockBondingShareV2.sol";
 import {IMetaPool} from "src/dollar/interfaces/IMetaPool.sol";
 import {TWAPOracleDollar3pool} from "src/dollar/core/TWAPOracleDollar3pool.sol";
 import {IERC20} from "@openzeppelin/contracts/token/ERC20/IERC20.sol";
->>>>>>> 0a9c31f1
+
 
 import "forge-std/Test.sol";
 
@@ -30,13 +24,9 @@
     /// Ubiquity Dollar Token (Dollar)
     IERC20 dollarToken = IERC20(0x0F644658510c95CB46955e55D7BA9DDa9E9fBEc6);
     /// Curve3 LP Token (3CRV)
-<<<<<<< HEAD
     IERC20 curve3Token = IERC20(0x6c3F90f043a72FA612cbac8115EE7e52BDe6E490);
     /// Curve Metapool V2 Dollar:3CRV
-=======
-    IERC20 curve3PoolToken = IERC20(0x6c3F90f043a72FA612cbac8115EE7e52BDe6E490);
-    /// Curve Metapool V2 uAD:3CRV
->>>>>>> 0a9c31f1
+
     IMetaPool v2Metapool =
         IMetaPool(0x20955CB69Ae1515962177D164dfC9522feef567E);
     /// Curve Metapool V3 Dollar:3CRV
@@ -97,11 +87,9 @@
         console.log("Total LP Tokens Curve Metapool V2: ", v2LP);
         console.log("Total LP Tokens Curve Metapool V3: ", v3LP);
         console.log(
-<<<<<<< HEAD
+
             "Amount of Ubiquity Dollar Tokens in Curve Metapool V2: ",
-=======
-            "Amount of UbiquityDollar Tokens in Curve Metapool V2 before migration: ",
->>>>>>> 0a9c31f1
+
             v2DollarPreBalance
         );
         console.log(
@@ -109,11 +97,8 @@
             v2DollarPostBalance
         );
         console.log(
-<<<<<<< HEAD
             "Amount of Ubiquity Dollar Tokens in Curve Metapool V3: ",
-=======
-            "Amount of UbiquityDollar Tokens in Curve Metapool V3 after migration: ",
->>>>>>> 0a9c31f1
+
             v3DollarBalance
         );
         console.log(
@@ -204,7 +189,6 @@
             "Ubiquity Dollar Tokens withdrawn post migration: ",
             userDollarV3
         );
-<<<<<<< HEAD
         console.log("Curve3 Tokens withdrawn post migration: ", userLPV3);
         console.log(
             "Curve Metapool V3 Ubiquity Dollar balance after withdrawal: ",
@@ -214,9 +198,7 @@
             "Curve Metapool V3 Curve3 balance after withdrawal: ",
             v3Curve3Balance
         );
-=======
-        console.log("Curve3 Tokens withdrawn post migration: ", userCurve3V3);
->>>>>>> 0a9c31f1
+
 
         assertGe(v3Balance, v2Balance);
         assertLe(userDollarV3, userDollarV2);
