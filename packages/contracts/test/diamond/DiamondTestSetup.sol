// SPDX-License-Identifier: MIT
pragma solidity 0.8.19;

import {IERC165} from "@openzeppelin/contracts/interfaces/IERC165.sol";
import {Diamond, DiamondArgs} from "../../src/dollar/Diamond.sol";
import {ERC1155Ubiquity} from "../../src/dollar/core/ERC1155Ubiquity.sol";
import {IDiamondCut} from "../../src/dollar/interfaces/IDiamondCut.sol";
import {IDiamondLoupe} from "../../src/dollar/interfaces/IDiamondLoupe.sol";
import {IERC173} from "../../src/dollar/interfaces/IERC173.sol";
import {AccessControlFacet} from "../../src/dollar/facets/AccessControlFacet.sol";
import {BondingCurveFacet} from "../../src/dollar/facets/BondingCurveFacet.sol";
import {ChefFacet} from "../../src/dollar/facets/ChefFacet.sol";
import {CollectableDustFacet} from "../../src/dollar/facets/CollectableDustFacet.sol";
import {CreditNftManagerFacet} from "../../src/dollar/facets/CreditNftManagerFacet.sol";
import {CreditNftRedemptionCalculatorFacet} from "../../src/dollar/facets/CreditNftRedemptionCalculatorFacet.sol";
import {CreditRedemptionCalculatorFacet} from "../../src/dollar/facets/CreditRedemptionCalculatorFacet.sol";
import {CurveDollarIncentiveFacet} from "../../src/dollar/facets/CurveDollarIncentiveFacet.sol";
import {DiamondCutFacet} from "../../src/dollar/facets/DiamondCutFacet.sol";
import {DiamondLoupeFacet} from "../../src/dollar/facets/DiamondLoupeFacet.sol";
import {DollarMintCalculatorFacet} from "../../src/dollar/facets/DollarMintCalculatorFacet.sol";
import {DollarMintExcessFacet} from "../../src/dollar/facets/DollarMintExcessFacet.sol";
import {ManagerFacet} from "../../src/dollar/facets/ManagerFacet.sol";
import {OwnershipFacet} from "../../src/dollar/facets/OwnershipFacet.sol";
import {StakingFacet} from "../../src/dollar/facets/StakingFacet.sol";
import {StakingFormulasFacet} from "../../src/dollar/facets/StakingFormulasFacet.sol";
import {TWAPOracleDollar3poolFacet} from "../../src/dollar/facets/TWAPOracleDollar3poolFacet.sol";
import {UbiquityPoolFacet} from "../../src/dollar/facets/UbiquityPoolFacet.sol";
import {DiamondInit} from "../../src/dollar/upgradeInitializers/DiamondInit.sol";
import {DiamondTestHelper} from "../helpers/DiamondTestHelper.sol";
<<<<<<< HEAD
import {UUPSTestHelper} from "../helpers/UUPSTestHelper.sol";
import {ERC1155Ubiquity} from "../../src/dollar/core/ERC1155Ubiquity.sol";
import {BondingCurveFacet} from "../../src/dollar/facets/BondingCurveFacet.sol";
import "../../src/dollar/libraries/Constants.sol";

abstract contract DiamondSetup is DiamondTestHelper, UUPSTestHelper {
    // contract types of facets to be deployed
=======
import {CREDIT_NFT_MANAGER_ROLE, CREDIT_TOKEN_BURNER_ROLE, CREDIT_TOKEN_MINTER_ROLE, CURVE_DOLLAR_MANAGER_ROLE, DOLLAR_TOKEN_BURNER_ROLE, DOLLAR_TOKEN_MINTER_ROLE, GOVERNANCE_TOKEN_BURNER_ROLE, GOVERNANCE_TOKEN_MANAGER_ROLE, GOVERNANCE_TOKEN_MINTER_ROLE, STAKING_SHARE_MINTER_ROLE} from "../../src/dollar/libraries/Constants.sol";

/**
 * @notice Deploys diamond contract with all of the facets
 */
abstract contract DiamondTestSetup is DiamondTestHelper {
    // diamond related contracts
>>>>>>> f091f2bf
    Diamond diamond;
    DiamondInit diamondInit;

    // diamond facets (which point to the core diamond and should be used across the tests)
    AccessControlFacet accessControlFacet;
    BondingCurveFacet bondingCurveFacet;
    ChefFacet chefFacet;
    CollectableDustFacet collectableDustFacet;
    CreditNftManagerFacet creditNftManagerFacet;
    CreditNftRedemptionCalculatorFacet creditNftRedemptionCalculationFacet;
    CreditRedemptionCalculatorFacet creditRedemptionCalculationFacet;
    CurveDollarIncentiveFacet curveDollarIncentiveFacet;
    DiamondCutFacet diamondCutFacet;
    DiamondLoupeFacet diamondLoupeFacet;
    DollarMintCalculatorFacet dollarMintCalculatorFacet;
    DollarMintExcessFacet dollarMintExcessFacet;
    ManagerFacet managerFacet;
    OwnershipFacet ownershipFacet;
    StakingFacet stakingFacet;
    StakingFormulasFacet stakingFormulasFacet;
    TWAPOracleDollar3poolFacet twapOracleDollar3PoolFacet;
    UbiquityPoolFacet ubiquityPoolFacet;

    // diamond facet implementation instances (should not be used in tests, use only on upgrades)
    AccessControlFacet accessControlFacetImplementation;
    BondingCurveFacet bondingCurveFacetImplementation;
    ChefFacet chefFacetImplementation;
    CollectableDustFacet collectableDustFacetImplementation;
    CreditNftManagerFacet creditNftManagerFacetImplementation;
    CreditNftRedemptionCalculatorFacet creditNftRedemptionCalculatorFacetImplementation;
    CreditRedemptionCalculatorFacet creditRedemptionCalculatorFacetImplementation;
    CurveDollarIncentiveFacet curveDollarIncentiveFacetImplementation;
    DiamondCutFacet diamondCutFacetImplementation;
    DiamondLoupeFacet diamondLoupeFacetImplementation;
    DollarMintCalculatorFacet dollarMintCalculatorFacetImplementation;
    DollarMintExcessFacet dollarMintExcessFacetImplementation;
    ManagerFacet managerFacetImplementation;
    OwnershipFacet ownershipFacetImplementation;
    StakingFacet stakingFacetImplementation;
    StakingFormulasFacet stakingFormulasFacetImplementation;
    TWAPOracleDollar3poolFacet twapOracleDollar3PoolFacetImplementation;
    UbiquityPoolFacet ubiquityPoolFacetImplementation;

    // facet names with addresses
    string[] facetNames;
    address[] facetAddressList;

    // helper addresses
    address owner;
    address admin;
    address user1;
    address contract1;
    address contract2;

<<<<<<< HEAD
=======
    // selectors for all of the facets
>>>>>>> f091f2bf
    bytes4[] selectorsOfAccessControlFacet;
    bytes4[] selectorsOfBondingCurveFacet;
    bytes4[] selectorsOfChefFacet;
    bytes4[] selectorsOfCollectableDustFacet;
    bytes4[] selectorsOfCreditNftManagerFacet;
    bytes4[] selectorsOfCreditNftRedemptionCalculatorFacet;
    bytes4[] selectorsOfCreditRedemptionCalculatorFacet;
    bytes4[] selectorsOfCurveDollarIncentiveFacet;
    bytes4[] selectorsOfDiamondCutFacet;
    bytes4[] selectorsOfDiamondLoupeFacet;
    bytes4[] selectorsOfDollarMintCalculatorFacet;
    bytes4[] selectorsOfDollarMintExcessFacet;
    bytes4[] selectorsOfManagerFacet;
    bytes4[] selectorsOfOwnershipFacet;
    bytes4[] selectorsOfStakingFacet;
    bytes4[] selectorsOfStakingFormulasFacet;
    bytes4[] selectorsOfTWAPOracleDollar3poolFacet;
    bytes4[] selectorsOfUbiquityPoolFacet;

    /// @notice Deploys diamond and connects facets
    function setUp() public virtual {
        // setup helper addresses
        owner = generateAddress("Owner", false, 10 ether);
        admin = generateAddress("Admin", false, 10 ether);
        user1 = generateAddress("User1", false, 10 ether);
        contract1 = generateAddress("Contract1", true, 10 ether);
        contract2 = generateAddress("Contract2", true, 10 ether);

        // set all function selectors
<<<<<<< HEAD
        selectorsOfAccessControlFacet = getSelectorsFromAbi(
            "/out/AccessControlFacet.sol/AccessControlFacet.json"
        );
        selectorsOfBondingCurveFacet = getSelectorsFromAbi(
            "/out/BondingCurveFacet.sol/BondingCurveFacet.json"
        );
        selectorsOfChefFacet = getSelectorsFromAbi(
            "/out/ChefFacet.sol/ChefFacet.json"
        );
        selectorsOfCollectableDustFacet = getSelectorsFromAbi(
            "/out/CollectableDustFacet.sol/CollectableDustFacet.json"
        );
        selectorsOfCreditNftManagerFacet = getSelectorsFromAbi(
            "/out/CreditNftManagerFacet.sol/CreditNftManagerFacet.json"
        );
        selectorsOfCreditNftRedemptionCalculatorFacet = getSelectorsFromAbi(
            "/out/CreditNftRedemptionCalculatorFacet.sol/CreditNftRedemptionCalculatorFacet.json"
        );
        selectorsOfCreditRedemptionCalculatorFacet = getSelectorsFromAbi(
            "/out/CreditRedemptionCalculatorFacet.sol/CreditRedemptionCalculatorFacet.json"
        );
        selectorsOfCurveDollarIncentiveFacet = getSelectorsFromAbi(
            "/out/CurveDollarIncentiveFacet.sol/CurveDollarIncentiveFacet.json"
        );
        selectorsOfDiamondCutFacet = getSelectorsFromAbi(
            "/out/DiamondCutFacet.sol/DiamondCutFacet.json"
        );
        selectorsOfDiamondLoupeFacet = getSelectorsFromAbi(
            "/out/DiamondLoupeFacet.sol/DiamondLoupeFacet.json"
        );
        selectorsOfDollarMintCalculatorFacet = getSelectorsFromAbi(
            "/out/DollarMintCalculatorFacet.sol/DollarMintCalculatorFacet.json"
        );
        selectorsOfDollarMintExcessFacet = getSelectorsFromAbi(
            "/out/DollarMintExcessFacet.sol/DollarMintExcessFacet.json"
        );
        selectorsOfManagerFacet = getSelectorsFromAbi(
            "/out/ManagerFacet.sol/ManagerFacet.json"
        );
        selectorsOfOwnershipFacet = getSelectorsFromAbi(
            "/out/OwnershipFacet.sol/OwnershipFacet.json"
        );
        selectorsOfStakingFacet = getSelectorsFromAbi(
            "/out/StakingFacet.sol/StakingFacet.json"
        );
        selectorsOfStakingFormulasFacet = getSelectorsFromAbi(
            "/out/StakingFormulasFacet.sol/StakingFormulasFacet.json"
        );
        selectorsOfTWAPOracleDollar3poolFacet = getSelectorsFromAbi(
            "/out/TWAPOracleDollar3poolFacet.sol/TWAPOracleDollar3poolFacet.json"
        );
        selectorsOfUbiquityPoolFacet = getSelectorsFromAbi(
            "/out/UbiquityPoolFacet.sol/UbiquityPoolFacet.json"
        );

        //deploy facets
        dCutFacet = new DiamondCutFacet();
        dLoupeFacet = new DiamondLoupeFacet();
        ownerFacet = new OwnershipFacet();
        managerFacet = new ManagerFacet();
        accessControlFacet = new AccessControlFacet();
        twapOracleDollar3PoolFacet = new TWAPOracleDollar3poolFacet();
        collectableDustFacet = new CollectableDustFacet();
        chefFacet = new ChefFacet();
        stakingFacet = new StakingFacet();
        ubiquityPoolFacet = new UbiquityPoolFacet();
        stakingFormulasFacet = new StakingFormulasFacet();
        bondingCurveFacet = new BondingCurveFacet();
        curveDollarIncentiveFacet = new CurveDollarIncentiveFacet();

        creditNftManagerFacet = new CreditNftManagerFacet();
        creditNftRedemptionCalculatorFacet = new CreditNftRedemptionCalculatorFacet();
        creditRedemptionCalculatorFacet = new CreditRedemptionCalculatorFacet();

        dollarMintCalculatorFacet = new DollarMintCalculatorFacet();
        dollarMintExcessFacet = new DollarMintExcessFacet();

        dInit = new DiamondInit();
=======
        // Diamond Cut selectors
        selectorsOfDiamondCutFacet.push(IDiamondCut.diamondCut.selector);

        // Diamond Loupe
        selectorsOfDiamondLoupeFacet.push(
            diamondLoupeFacetImplementation.facets.selector
        );
        selectorsOfDiamondLoupeFacet.push(
            diamondLoupeFacetImplementation.facetFunctionSelectors.selector
        );
        selectorsOfDiamondLoupeFacet.push(
            diamondLoupeFacetImplementation.facetAddresses.selector
        );
        selectorsOfDiamondLoupeFacet.push(
            diamondLoupeFacetImplementation.facetAddress.selector
        );
        selectorsOfDiamondLoupeFacet.push(
            diamondLoupeFacetImplementation.supportsInterface.selector
        );

        // Ownership
        selectorsOfOwnershipFacet.push(IERC173.transferOwnership.selector);
        selectorsOfOwnershipFacet.push(IERC173.owner.selector);

        // Manager selectors
        selectorsOfManagerFacet.push(
            managerFacetImplementation.setCreditTokenAddress.selector
        );
        selectorsOfManagerFacet.push(
            managerFacetImplementation.setCreditNftAddress.selector
        );
        selectorsOfManagerFacet.push(
            managerFacetImplementation.setGovernanceTokenAddress.selector
        );
        selectorsOfManagerFacet.push(
            managerFacetImplementation.setDollarTokenAddress.selector
        );
        selectorsOfManagerFacet.push(
            managerFacetImplementation.setUbiquistickAddress.selector
        );
        selectorsOfManagerFacet.push(
            managerFacetImplementation.setSushiSwapPoolAddress.selector
        );
        selectorsOfManagerFacet.push(
            managerFacetImplementation.setDollarMintCalculatorAddress.selector
        );
        selectorsOfManagerFacet.push(
            managerFacetImplementation.setExcessDollarsDistributor.selector
        );
        selectorsOfManagerFacet.push(
            managerFacetImplementation.setMasterChefAddress.selector
        );
        selectorsOfManagerFacet.push(
            managerFacetImplementation.setFormulasAddress.selector
        );
        selectorsOfManagerFacet.push(
            managerFacetImplementation.setStakingShareAddress.selector
        );
        selectorsOfManagerFacet.push(
            managerFacetImplementation.setCurveDollarIncentiveAddress.selector
        );
        selectorsOfManagerFacet.push(
            managerFacetImplementation.setStableSwapMetaPoolAddress.selector
        );
        selectorsOfManagerFacet.push(
            managerFacetImplementation.setStakingContractAddress.selector
        );
        selectorsOfManagerFacet.push(
            managerFacetImplementation.setBondingCurveAddress.selector
        );
        selectorsOfManagerFacet.push(
            managerFacetImplementation.setTreasuryAddress.selector
        );
        selectorsOfManagerFacet.push(
            managerFacetImplementation.setIncentiveToDollar.selector
        );
        selectorsOfManagerFacet.push(
            managerFacetImplementation.deployStableSwapPool.selector
        );
        selectorsOfManagerFacet.push(
            managerFacetImplementation.twapOracleAddress.selector
        );
        selectorsOfManagerFacet.push(
            managerFacetImplementation.dollarTokenAddress.selector
        );
        selectorsOfManagerFacet.push(
            managerFacetImplementation.creditTokenAddress.selector
        );
        selectorsOfManagerFacet.push(
            managerFacetImplementation.creditNftAddress.selector
        );
        selectorsOfManagerFacet.push(
            managerFacetImplementation.curve3PoolTokenAddress.selector
        );
        selectorsOfManagerFacet.push(
            managerFacetImplementation.governanceTokenAddress.selector
        );
        selectorsOfManagerFacet.push(
            managerFacetImplementation.sushiSwapPoolAddress.selector
        );
        selectorsOfManagerFacet.push(
            managerFacetImplementation.creditCalculatorAddress.selector
        );
        selectorsOfManagerFacet.push(
            managerFacetImplementation.creditNftCalculatorAddress.selector
        );
        selectorsOfManagerFacet.push(
            managerFacetImplementation.dollarMintCalculatorAddress.selector
        );
        selectorsOfManagerFacet.push(
            managerFacetImplementation.excessDollarsDistributor.selector
        );
        selectorsOfManagerFacet.push(
            managerFacetImplementation.masterChefAddress.selector
        );
        selectorsOfManagerFacet.push(
            managerFacetImplementation.formulasAddress.selector
        );
        selectorsOfManagerFacet.push(
            managerFacetImplementation.stakingShareAddress.selector
        );
        selectorsOfManagerFacet.push(
            managerFacetImplementation.stableSwapMetaPoolAddress.selector
        );
        selectorsOfManagerFacet.push(
            managerFacetImplementation.stakingContractAddress.selector
        );
        selectorsOfManagerFacet.push(
            managerFacetImplementation.treasuryAddress.selector
        );

        // Access Control
        selectorsOfAccessControlFacet.push(
            accessControlFacetImplementation.grantRole.selector
        );
        selectorsOfAccessControlFacet.push(
            accessControlFacetImplementation.hasRole.selector
        );
        selectorsOfAccessControlFacet.push(
            accessControlFacetImplementation.renounceRole.selector
        );
        selectorsOfAccessControlFacet.push(
            accessControlFacetImplementation.getRoleAdmin.selector
        );
        selectorsOfAccessControlFacet.push(
            accessControlFacetImplementation.revokeRole.selector
        );
        selectorsOfAccessControlFacet.push(
            accessControlFacetImplementation.pause.selector
        );
        selectorsOfAccessControlFacet.push(
            accessControlFacetImplementation.unpause.selector
        );
        selectorsOfAccessControlFacet.push(
            accessControlFacetImplementation.paused.selector
        );

        // TWAP Oracle
        selectorsOfTWAPOracleDollar3poolFacet.push(
            twapOracleDollar3PoolFacetImplementation.setPool.selector
        );
        selectorsOfTWAPOracleDollar3poolFacet.push(
            twapOracleDollar3PoolFacetImplementation.update.selector
        );
        selectorsOfTWAPOracleDollar3poolFacet.push(
            twapOracleDollar3PoolFacetImplementation.consult.selector
        );

        // Collectable Dust
        selectorsOfCollectableDustFacet.push(
            collectableDustFacetImplementation.addProtocolToken.selector
        );
        selectorsOfCollectableDustFacet.push(
            collectableDustFacetImplementation.removeProtocolToken.selector
        );
        selectorsOfCollectableDustFacet.push(
            collectableDustFacetImplementation.sendDust.selector
        );
        // Chef
        selectorsOfChefFacet.push(
            chefFacetImplementation.setGovernancePerBlock.selector
        );
        selectorsOfChefFacet.push(
            chefFacetImplementation.governancePerBlock.selector
        );
        selectorsOfChefFacet.push(
            chefFacetImplementation.governanceDivider.selector
        );
        selectorsOfChefFacet.push(
            chefFacetImplementation.minPriceDiffToUpdateMultiplier.selector
        );
        selectorsOfChefFacet.push(
            chefFacetImplementation.setGovernanceShareForTreasury.selector
        );
        selectorsOfChefFacet.push(
            chefFacetImplementation.setMinPriceDiffToUpdateMultiplier.selector
        );
        selectorsOfChefFacet.push(chefFacetImplementation.getRewards.selector);
        selectorsOfChefFacet.push(
            chefFacetImplementation.pendingGovernance.selector
        );
        selectorsOfChefFacet.push(
            chefFacetImplementation.getStakingShareInfo.selector
        );
        selectorsOfChefFacet.push(chefFacetImplementation.totalShares.selector);
        selectorsOfChefFacet.push(chefFacetImplementation.pool.selector);

        // Staking
        selectorsOfStakingFacet.push(
            stakingFacetImplementation.dollarPriceReset.selector
        );
        selectorsOfStakingFacet.push(
            stakingFacetImplementation.crvPriceReset.selector
        );
        selectorsOfStakingFacet.push(
            stakingFacetImplementation.setStakingDiscountMultiplier.selector
        );
        selectorsOfStakingFacet.push(
            stakingFacetImplementation.stakingDiscountMultiplier.selector
        );
        selectorsOfStakingFacet.push(
            stakingFacetImplementation.setBlockCountInAWeek.selector
        );
        selectorsOfStakingFacet.push(
            stakingFacetImplementation.blockCountInAWeek.selector
        );
        selectorsOfStakingFacet.push(
            stakingFacetImplementation.deposit.selector
        );
        selectorsOfStakingFacet.push(
            stakingFacetImplementation.addLiquidity.selector
        );
        selectorsOfStakingFacet.push(
            stakingFacetImplementation.removeLiquidity.selector
        );
        selectorsOfStakingFacet.push(
            stakingFacetImplementation.pendingLpRewards.selector
        );
        selectorsOfStakingFacet.push(
            stakingFacetImplementation.lpRewardForShares.selector
        );
        selectorsOfStakingFacet.push(
            stakingFacetImplementation.currentShareValue.selector
        );

        // UbiquityPool
        selectorsOfUbiquityPoolFacet.push(
            ubiquityPoolFacetImplementation.mintDollar.selector
        );
        selectorsOfUbiquityPoolFacet.push(
            ubiquityPoolFacetImplementation.redeemDollar.selector
        );
        selectorsOfUbiquityPoolFacet.push(
            ubiquityPoolFacetImplementation.collectRedemption.selector
        );
        selectorsOfUbiquityPoolFacet.push(
            ubiquityPoolFacetImplementation.addToken.selector
        );
        selectorsOfUbiquityPoolFacet.push(
            ubiquityPoolFacetImplementation.setRedeemActive.selector
        );
        selectorsOfUbiquityPoolFacet.push(
            ubiquityPoolFacetImplementation.getRedeemActive.selector
        );
        selectorsOfUbiquityPoolFacet.push(
            ubiquityPoolFacetImplementation.setMintActive.selector
        );
        selectorsOfUbiquityPoolFacet.push(
            ubiquityPoolFacetImplementation.getRedeemCollateralBalances.selector
        );
        selectorsOfUbiquityPoolFacet.push(
            ubiquityPoolFacetImplementation.getMintActive.selector
        );

        // Staking Formulas
        selectorsOfStakingFormulasFacet.push(
            stakingFormulasFacetImplementation.sharesForLP.selector
        );
        selectorsOfStakingFormulasFacet.push(
            stakingFormulasFacetImplementation
                .lpRewardsRemoveLiquidityNormalization
                .selector
        );
        selectorsOfStakingFormulasFacet.push(
            stakingFormulasFacetImplementation
                .lpRewardsAddLiquidityNormalization
                .selector
        );
        selectorsOfStakingFormulasFacet.push(
            stakingFormulasFacetImplementation
                .correctedAmountToWithdraw
                .selector
        );
        selectorsOfStakingFormulasFacet.push(
            stakingFormulasFacetImplementation.durationMultiply.selector
        );

        // Bonding Curve
        selectorsOfBondingCurveFacet.push(
            bondingCurveFacetImplementation.setParams.selector
        );
        selectorsOfBondingCurveFacet.push(
            bondingCurveFacetImplementation.connectorWeight.selector
        );
        selectorsOfBondingCurveFacet.push(
            bondingCurveFacetImplementation.baseY.selector
        );
        selectorsOfBondingCurveFacet.push(
            bondingCurveFacetImplementation.poolBalance.selector
        );
        selectorsOfBondingCurveFacet.push(
            bondingCurveFacetImplementation.deposit.selector
        );
        selectorsOfBondingCurveFacet.push(
            bondingCurveFacetImplementation.getShare.selector
        );
        selectorsOfBondingCurveFacet.push(
            bondingCurveFacetImplementation.withdraw.selector
        );
        selectorsOfBondingCurveFacet.push(
            bondingCurveFacetImplementation.purchaseTargetAmount.selector
        );
        selectorsOfBondingCurveFacet.push(
            bondingCurveFacetImplementation
                .purchaseTargetAmountFromZero
                .selector
        );

        // Curve Dollar Incentive Facet
        selectorsOfCurveDollarIncentiveFacet.push(
            curveDollarIncentiveFacetImplementation.incentivize.selector
        );
        selectorsOfCurveDollarIncentiveFacet.push(
            curveDollarIncentiveFacetImplementation.setExemptAddress.selector
        );
        selectorsOfCurveDollarIncentiveFacet.push(
            curveDollarIncentiveFacetImplementation.switchSellPenalty.selector
        );
        selectorsOfCurveDollarIncentiveFacet.push(
            curveDollarIncentiveFacetImplementation.switchBuyIncentive.selector
        );
        selectorsOfCurveDollarIncentiveFacet.push(
            curveDollarIncentiveFacetImplementation.isExemptAddress.selector
        );
        selectorsOfCurveDollarIncentiveFacet.push(
            curveDollarIncentiveFacetImplementation.isSellPenaltyOn.selector
        );
        selectorsOfCurveDollarIncentiveFacet.push(
            curveDollarIncentiveFacetImplementation.isBuyIncentiveOn.selector
        );

        // Credit facets
        selectorsOfCreditNftManagerFacet.push(
            creditNftManagerFacetImplementation.creditNftLengthBlocks.selector
        );
        selectorsOfCreditNftManagerFacet.push(
            creditNftManagerFacetImplementation
                .expiredCreditNftConversionRate
                .selector
        );
        selectorsOfCreditNftManagerFacet.push(
            creditNftManagerFacetImplementation
                .setExpiredCreditNftConversionRate
                .selector
        );
        selectorsOfCreditNftManagerFacet.push(
            creditNftManagerFacetImplementation.setCreditNftLength.selector
        );
        selectorsOfCreditNftManagerFacet.push(
            creditNftManagerFacetImplementation
                .exchangeDollarsForCreditNft
                .selector
        );
        selectorsOfCreditNftManagerFacet.push(
            creditNftManagerFacetImplementation
                .exchangeDollarsForCredit
                .selector
        );
        selectorsOfCreditNftManagerFacet.push(
            creditNftManagerFacetImplementation
                .getCreditNftReturnedForDollars
                .selector
        );
        selectorsOfCreditNftManagerFacet.push(
            creditNftManagerFacetImplementation
                .getCreditReturnedForDollars
                .selector
        );
        selectorsOfCreditNftManagerFacet.push(
            creditNftManagerFacetImplementation.onERC1155Received.selector
        );
        selectorsOfCreditNftManagerFacet.push(
            creditNftManagerFacetImplementation.onERC1155BatchReceived.selector
        );
        selectorsOfCreditNftManagerFacet.push(
            creditNftManagerFacetImplementation
                .burnExpiredCreditNftForGovernance
                .selector
        );
        selectorsOfCreditNftManagerFacet.push(
            creditNftManagerFacetImplementation.burnCreditNftForCredit.selector
        );
        selectorsOfCreditNftManagerFacet.push(
            creditNftManagerFacetImplementation
                .burnCreditTokensForDollars
                .selector
        );
        selectorsOfCreditNftManagerFacet.push(
            creditNftManagerFacetImplementation.redeemCreditNft.selector
        );
        selectorsOfCreditNftManagerFacet.push(
            creditNftManagerFacetImplementation.mintClaimableDollars.selector
        );

        // Credit NFT Redemption Calculator
        selectorsOfCreditNftRedemptionCalculatorFacet.push(
            creditNftRedemptionCalculatorFacetImplementation
                .getCreditNftAmount
                .selector
        );

        // Credit Redemption Calculator
        selectorsOfCreditRedemptionCalculatorFacet.push(
            (creditRedemptionCalculatorFacetImplementation.setConstant.selector)
        );
        selectorsOfCreditRedemptionCalculatorFacet.push(
            (creditRedemptionCalculatorFacetImplementation.getConstant.selector)
        );
        selectorsOfCreditRedemptionCalculatorFacet.push(
            (
                creditRedemptionCalculatorFacetImplementation
                    .getCreditAmount
                    .selector
            )
        );

        // Dollar Mint Calculator
        selectorsOfDollarMintCalculatorFacet.push(
            (dollarMintCalculatorFacetImplementation.getDollarsToMint.selector)
        );
        // Dollar Mint Excess
        selectorsOfDollarMintExcessFacet.push(
            (dollarMintExcessFacetImplementation.distributeDollars.selector)
        );

        // deploy facet implementation instances
        accessControlFacetImplementation = new AccessControlFacet();
        bondingCurveFacetImplementation = new BondingCurveFacet();
        chefFacetImplementation = new ChefFacet();
        collectableDustFacetImplementation = new CollectableDustFacet();
        creditNftManagerFacetImplementation = new CreditNftManagerFacet();
        creditNftRedemptionCalculatorFacetImplementation = new CreditNftRedemptionCalculatorFacet();
        creditRedemptionCalculatorFacetImplementation = new CreditRedemptionCalculatorFacet();
        curveDollarIncentiveFacetImplementation = new CurveDollarIncentiveFacet();
        diamondCutFacetImplementation = new DiamondCutFacet();
        diamondLoupeFacetImplementation = new DiamondLoupeFacet();
        dollarMintCalculatorFacetImplementation = new DollarMintCalculatorFacet();
        dollarMintExcessFacetImplementation = new DollarMintExcessFacet();
        managerFacetImplementation = new ManagerFacet();
        ownershipFacetImplementation = new OwnershipFacet();
        stakingFacetImplementation = new StakingFacet();
        stakingFormulasFacetImplementation = new StakingFormulasFacet();
        twapOracleDollar3PoolFacetImplementation = new TWAPOracleDollar3poolFacet();
        ubiquityPoolFacetImplementation = new UbiquityPoolFacet();

        // prepare diamond init args
        diamondInit = new DiamondInit();
>>>>>>> f091f2bf
        facetNames = [
            "AccessControlFacet",
            "BondingCurveFacet",
            "ChefFacet",
            "CollectableDustFacet",
            "CreditNftManagerFacet",
            "CreditNftRedemptionCalculatorFacet",
            "CreditRedemptionCalculatorFacet",
            "CurveDollarIncentiveFacet",
            "DiamondCutFacet",
            "DiamondLoupeFacet",
            "DollarMintCalculatorFacet",
            "DollarMintExcessFacet",
            "ManagerFacet",
            "OwnershipFacet",
            "StakingFacet",
            "StakingFormulasFacet",
            "TWAPOracleDollar3poolFacet",
            "UbiquityPoolFacet"
        ];
        DiamondInit.Args memory initArgs = DiamondInit.Args({
            admin: admin,
            tos: new address[](0),
            amounts: new uint256[](0),
            stakingShareIDs: new uint256[](0),
            governancePerBlock: 10e18,
            creditNftLengthBlocks: 100
        });
        // diamond arguments
        DiamondArgs memory _args = DiamondArgs({
            owner: owner,
            init: address(diamondInit),
            initCalldata: abi.encodeWithSelector(
                DiamondInit.init.selector,
                initArgs
            )
        });

        FacetCut[] memory cuts = new FacetCut[](18);

        cuts[0] = (
            FacetCut({
                facetAddress: address(accessControlFacetImplementation),
                action: FacetCutAction.Add,
                functionSelectors: selectorsOfAccessControlFacet
            })
        );
        cuts[1] = (
            FacetCut({
                facetAddress: address(bondingCurveFacetImplementation),
                action: FacetCutAction.Add,
                functionSelectors: selectorsOfBondingCurveFacet
            })
        );
        cuts[2] = (
            FacetCut({
                facetAddress: address(chefFacetImplementation),
                action: FacetCutAction.Add,
                functionSelectors: selectorsOfChefFacet
            })
        );
        cuts[3] = (
            FacetCut({
                facetAddress: address(collectableDustFacetImplementation),
                action: FacetCutAction.Add,
                functionSelectors: selectorsOfCollectableDustFacet
            })
        );
        cuts[4] = (
            FacetCut({
                facetAddress: address(creditNftManagerFacetImplementation),
                action: FacetCutAction.Add,
                functionSelectors: selectorsOfCreditNftManagerFacet
            })
        );
        cuts[5] = (
            FacetCut({
                facetAddress: address(
                    creditNftRedemptionCalculatorFacetImplementation
                ),
                action: FacetCutAction.Add,
                functionSelectors: selectorsOfCreditNftRedemptionCalculatorFacet
            })
        );
        cuts[6] = (
            FacetCut({
                facetAddress: address(
                    creditRedemptionCalculatorFacetImplementation
                ),
                action: FacetCutAction.Add,
                functionSelectors: selectorsOfCreditRedemptionCalculatorFacet
            })
        );
        cuts[7] = (
            FacetCut({
                facetAddress: address(curveDollarIncentiveFacetImplementation),
                action: FacetCutAction.Add,
                functionSelectors: selectorsOfCurveDollarIncentiveFacet
            })
        );
        cuts[8] = (
            FacetCut({
                facetAddress: address(diamondCutFacetImplementation),
                action: FacetCutAction.Add,
                functionSelectors: selectorsOfDiamondCutFacet
            })
        );
        cuts[9] = (
            FacetCut({
                facetAddress: address(diamondLoupeFacetImplementation),
                action: FacetCutAction.Add,
                functionSelectors: selectorsOfDiamondLoupeFacet
            })
        );
        cuts[10] = (
            FacetCut({
                facetAddress: address(dollarMintCalculatorFacetImplementation),
                action: FacetCutAction.Add,
                functionSelectors: selectorsOfDollarMintCalculatorFacet
            })
        );
        cuts[11] = (
            FacetCut({
                facetAddress: address(dollarMintExcessFacetImplementation),
                action: FacetCutAction.Add,
                functionSelectors: selectorsOfDollarMintExcessFacet
            })
        );
        cuts[12] = (
            FacetCut({
                facetAddress: address(managerFacetImplementation),
                action: FacetCutAction.Add,
                functionSelectors: selectorsOfManagerFacet
            })
        );
        cuts[13] = (
            FacetCut({
                facetAddress: address(ownershipFacetImplementation),
                action: FacetCutAction.Add,
                functionSelectors: selectorsOfOwnershipFacet
            })
        );
        cuts[14] = (
            FacetCut({
                facetAddress: address(stakingFacetImplementation),
                action: FacetCutAction.Add,
                functionSelectors: selectorsOfStakingFacet
            })
        );
        cuts[15] = (
            FacetCut({
                facetAddress: address(stakingFormulasFacetImplementation),
                action: FacetCutAction.Add,
                functionSelectors: selectorsOfStakingFormulasFacet
            })
        );
        cuts[16] = (
            FacetCut({
                facetAddress: address(twapOracleDollar3PoolFacetImplementation),
                action: FacetCutAction.Add,
                functionSelectors: selectorsOfTWAPOracleDollar3poolFacet
            })
        );
        cuts[17] = (
            FacetCut({
                facetAddress: address(ubiquityPoolFacetImplementation),
                action: FacetCutAction.Add,
                functionSelectors: selectorsOfUbiquityPoolFacet
            })
        );

        // deploy diamond
        vm.prank(owner);
        diamond = new Diamond(_args, cuts);

        // initialize diamond facets which point to the core diamond contract
        accessControlFacet = AccessControlFacet(address(diamond));
        bondingCurveFacet = BondingCurveFacet(address(diamond));
        chefFacet = ChefFacet(address(diamond));
        collectableDustFacet = CollectableDustFacet(address(diamond));
        creditNftManagerFacet = CreditNftManagerFacet(address(diamond));
        creditNftRedemptionCalculationFacet = CreditNftRedemptionCalculatorFacet(
            address(diamond)
        );
        creditRedemptionCalculationFacet = CreditRedemptionCalculatorFacet(
            address(diamond)
        );
        curveDollarIncentiveFacet = CurveDollarIncentiveFacet(address(diamond));
        diamondCutFacet = DiamondCutFacet(address(diamond));
        diamondLoupeFacet = DiamondLoupeFacet(address(diamond));
        dollarMintCalculatorFacet = DollarMintCalculatorFacet(address(diamond));
        dollarMintExcessFacet = DollarMintExcessFacet(address(diamond));
        managerFacet = ManagerFacet(address(diamond));
        ownershipFacet = OwnershipFacet(address(diamond));
        stakingFacet = StakingFacet(address(diamond));
        stakingFormulasFacet = StakingFormulasFacet(address(diamond));
        twapOracleDollar3PoolFacet = TWAPOracleDollar3poolFacet(
            address(diamond)
        );
        ubiquityPoolFacet = UbiquityPoolFacet(address(diamond));

        // get all addresses
        facetAddressList = diamondLoupeFacet.facetAddresses();
        vm.startPrank(admin);
        // grant diamond dollar minting and burning rights
        accessControlFacet.grantRole(
            CURVE_DOLLAR_MANAGER_ROLE,
            address(diamond)
        );
        // grant diamond dollar minting and burning rights
        accessControlFacet.grantRole(
            DOLLAR_TOKEN_MINTER_ROLE,
            address(diamond)
        );
        accessControlFacet.grantRole(
            DOLLAR_TOKEN_BURNER_ROLE,
            address(diamond)
        );
        // grand diamond Credit token minting and burning rights
        accessControlFacet.grantRole(
            CREDIT_TOKEN_MINTER_ROLE,
            address(diamond)
        );
        accessControlFacet.grantRole(
            CREDIT_TOKEN_BURNER_ROLE,
            address(diamond)
        );
        // grant diamond token admin rights
        accessControlFacet.grantRole(
            GOVERNANCE_TOKEN_MANAGER_ROLE,
            address(diamond)
        );
        // grant diamond token minter rights
        accessControlFacet.grantRole(
            STAKING_SHARE_MINTER_ROLE,
            address(diamond)
        );
        // init UUPS core contracts
        __setupUUPS(address(diamond));
        vm.stopPrank();
    }
}<|MERGE_RESOLUTION|>--- conflicted
+++ resolved
@@ -27,15 +27,7 @@
 import {UbiquityPoolFacet} from "../../src/dollar/facets/UbiquityPoolFacet.sol";
 import {DiamondInit} from "../../src/dollar/upgradeInitializers/DiamondInit.sol";
 import {DiamondTestHelper} from "../helpers/DiamondTestHelper.sol";
-<<<<<<< HEAD
 import {UUPSTestHelper} from "../helpers/UUPSTestHelper.sol";
-import {ERC1155Ubiquity} from "../../src/dollar/core/ERC1155Ubiquity.sol";
-import {BondingCurveFacet} from "../../src/dollar/facets/BondingCurveFacet.sol";
-import "../../src/dollar/libraries/Constants.sol";
-
-abstract contract DiamondSetup is DiamondTestHelper, UUPSTestHelper {
-    // contract types of facets to be deployed
-=======
 import {CREDIT_NFT_MANAGER_ROLE, CREDIT_TOKEN_BURNER_ROLE, CREDIT_TOKEN_MINTER_ROLE, CURVE_DOLLAR_MANAGER_ROLE, DOLLAR_TOKEN_BURNER_ROLE, DOLLAR_TOKEN_MINTER_ROLE, GOVERNANCE_TOKEN_BURNER_ROLE, GOVERNANCE_TOKEN_MANAGER_ROLE, GOVERNANCE_TOKEN_MINTER_ROLE, STAKING_SHARE_MINTER_ROLE} from "../../src/dollar/libraries/Constants.sol";
 
 /**
@@ -43,7 +35,6 @@
  */
 abstract contract DiamondTestSetup is DiamondTestHelper {
     // diamond related contracts
->>>>>>> f091f2bf
     Diamond diamond;
     DiamondInit diamondInit;
 
@@ -98,10 +89,7 @@
     address contract1;
     address contract2;
 
-<<<<<<< HEAD
-=======
     // selectors for all of the facets
->>>>>>> f091f2bf
     bytes4[] selectorsOfAccessControlFacet;
     bytes4[] selectorsOfBondingCurveFacet;
     bytes4[] selectorsOfChefFacet;
@@ -131,7 +119,6 @@
         contract2 = generateAddress("Contract2", true, 10 ether);
 
         // set all function selectors
-<<<<<<< HEAD
         selectorsOfAccessControlFacet = getSelectorsFromAbi(
             "/out/AccessControlFacet.sol/AccessControlFacet.json"
         );
@@ -185,475 +172,6 @@
         );
         selectorsOfUbiquityPoolFacet = getSelectorsFromAbi(
             "/out/UbiquityPoolFacet.sol/UbiquityPoolFacet.json"
-        );
-
-        //deploy facets
-        dCutFacet = new DiamondCutFacet();
-        dLoupeFacet = new DiamondLoupeFacet();
-        ownerFacet = new OwnershipFacet();
-        managerFacet = new ManagerFacet();
-        accessControlFacet = new AccessControlFacet();
-        twapOracleDollar3PoolFacet = new TWAPOracleDollar3poolFacet();
-        collectableDustFacet = new CollectableDustFacet();
-        chefFacet = new ChefFacet();
-        stakingFacet = new StakingFacet();
-        ubiquityPoolFacet = new UbiquityPoolFacet();
-        stakingFormulasFacet = new StakingFormulasFacet();
-        bondingCurveFacet = new BondingCurveFacet();
-        curveDollarIncentiveFacet = new CurveDollarIncentiveFacet();
-
-        creditNftManagerFacet = new CreditNftManagerFacet();
-        creditNftRedemptionCalculatorFacet = new CreditNftRedemptionCalculatorFacet();
-        creditRedemptionCalculatorFacet = new CreditRedemptionCalculatorFacet();
-
-        dollarMintCalculatorFacet = new DollarMintCalculatorFacet();
-        dollarMintExcessFacet = new DollarMintExcessFacet();
-
-        dInit = new DiamondInit();
-=======
-        // Diamond Cut selectors
-        selectorsOfDiamondCutFacet.push(IDiamondCut.diamondCut.selector);
-
-        // Diamond Loupe
-        selectorsOfDiamondLoupeFacet.push(
-            diamondLoupeFacetImplementation.facets.selector
-        );
-        selectorsOfDiamondLoupeFacet.push(
-            diamondLoupeFacetImplementation.facetFunctionSelectors.selector
-        );
-        selectorsOfDiamondLoupeFacet.push(
-            diamondLoupeFacetImplementation.facetAddresses.selector
-        );
-        selectorsOfDiamondLoupeFacet.push(
-            diamondLoupeFacetImplementation.facetAddress.selector
-        );
-        selectorsOfDiamondLoupeFacet.push(
-            diamondLoupeFacetImplementation.supportsInterface.selector
-        );
-
-        // Ownership
-        selectorsOfOwnershipFacet.push(IERC173.transferOwnership.selector);
-        selectorsOfOwnershipFacet.push(IERC173.owner.selector);
-
-        // Manager selectors
-        selectorsOfManagerFacet.push(
-            managerFacetImplementation.setCreditTokenAddress.selector
-        );
-        selectorsOfManagerFacet.push(
-            managerFacetImplementation.setCreditNftAddress.selector
-        );
-        selectorsOfManagerFacet.push(
-            managerFacetImplementation.setGovernanceTokenAddress.selector
-        );
-        selectorsOfManagerFacet.push(
-            managerFacetImplementation.setDollarTokenAddress.selector
-        );
-        selectorsOfManagerFacet.push(
-            managerFacetImplementation.setUbiquistickAddress.selector
-        );
-        selectorsOfManagerFacet.push(
-            managerFacetImplementation.setSushiSwapPoolAddress.selector
-        );
-        selectorsOfManagerFacet.push(
-            managerFacetImplementation.setDollarMintCalculatorAddress.selector
-        );
-        selectorsOfManagerFacet.push(
-            managerFacetImplementation.setExcessDollarsDistributor.selector
-        );
-        selectorsOfManagerFacet.push(
-            managerFacetImplementation.setMasterChefAddress.selector
-        );
-        selectorsOfManagerFacet.push(
-            managerFacetImplementation.setFormulasAddress.selector
-        );
-        selectorsOfManagerFacet.push(
-            managerFacetImplementation.setStakingShareAddress.selector
-        );
-        selectorsOfManagerFacet.push(
-            managerFacetImplementation.setCurveDollarIncentiveAddress.selector
-        );
-        selectorsOfManagerFacet.push(
-            managerFacetImplementation.setStableSwapMetaPoolAddress.selector
-        );
-        selectorsOfManagerFacet.push(
-            managerFacetImplementation.setStakingContractAddress.selector
-        );
-        selectorsOfManagerFacet.push(
-            managerFacetImplementation.setBondingCurveAddress.selector
-        );
-        selectorsOfManagerFacet.push(
-            managerFacetImplementation.setTreasuryAddress.selector
-        );
-        selectorsOfManagerFacet.push(
-            managerFacetImplementation.setIncentiveToDollar.selector
-        );
-        selectorsOfManagerFacet.push(
-            managerFacetImplementation.deployStableSwapPool.selector
-        );
-        selectorsOfManagerFacet.push(
-            managerFacetImplementation.twapOracleAddress.selector
-        );
-        selectorsOfManagerFacet.push(
-            managerFacetImplementation.dollarTokenAddress.selector
-        );
-        selectorsOfManagerFacet.push(
-            managerFacetImplementation.creditTokenAddress.selector
-        );
-        selectorsOfManagerFacet.push(
-            managerFacetImplementation.creditNftAddress.selector
-        );
-        selectorsOfManagerFacet.push(
-            managerFacetImplementation.curve3PoolTokenAddress.selector
-        );
-        selectorsOfManagerFacet.push(
-            managerFacetImplementation.governanceTokenAddress.selector
-        );
-        selectorsOfManagerFacet.push(
-            managerFacetImplementation.sushiSwapPoolAddress.selector
-        );
-        selectorsOfManagerFacet.push(
-            managerFacetImplementation.creditCalculatorAddress.selector
-        );
-        selectorsOfManagerFacet.push(
-            managerFacetImplementation.creditNftCalculatorAddress.selector
-        );
-        selectorsOfManagerFacet.push(
-            managerFacetImplementation.dollarMintCalculatorAddress.selector
-        );
-        selectorsOfManagerFacet.push(
-            managerFacetImplementation.excessDollarsDistributor.selector
-        );
-        selectorsOfManagerFacet.push(
-            managerFacetImplementation.masterChefAddress.selector
-        );
-        selectorsOfManagerFacet.push(
-            managerFacetImplementation.formulasAddress.selector
-        );
-        selectorsOfManagerFacet.push(
-            managerFacetImplementation.stakingShareAddress.selector
-        );
-        selectorsOfManagerFacet.push(
-            managerFacetImplementation.stableSwapMetaPoolAddress.selector
-        );
-        selectorsOfManagerFacet.push(
-            managerFacetImplementation.stakingContractAddress.selector
-        );
-        selectorsOfManagerFacet.push(
-            managerFacetImplementation.treasuryAddress.selector
-        );
-
-        // Access Control
-        selectorsOfAccessControlFacet.push(
-            accessControlFacetImplementation.grantRole.selector
-        );
-        selectorsOfAccessControlFacet.push(
-            accessControlFacetImplementation.hasRole.selector
-        );
-        selectorsOfAccessControlFacet.push(
-            accessControlFacetImplementation.renounceRole.selector
-        );
-        selectorsOfAccessControlFacet.push(
-            accessControlFacetImplementation.getRoleAdmin.selector
-        );
-        selectorsOfAccessControlFacet.push(
-            accessControlFacetImplementation.revokeRole.selector
-        );
-        selectorsOfAccessControlFacet.push(
-            accessControlFacetImplementation.pause.selector
-        );
-        selectorsOfAccessControlFacet.push(
-            accessControlFacetImplementation.unpause.selector
-        );
-        selectorsOfAccessControlFacet.push(
-            accessControlFacetImplementation.paused.selector
-        );
-
-        // TWAP Oracle
-        selectorsOfTWAPOracleDollar3poolFacet.push(
-            twapOracleDollar3PoolFacetImplementation.setPool.selector
-        );
-        selectorsOfTWAPOracleDollar3poolFacet.push(
-            twapOracleDollar3PoolFacetImplementation.update.selector
-        );
-        selectorsOfTWAPOracleDollar3poolFacet.push(
-            twapOracleDollar3PoolFacetImplementation.consult.selector
-        );
-
-        // Collectable Dust
-        selectorsOfCollectableDustFacet.push(
-            collectableDustFacetImplementation.addProtocolToken.selector
-        );
-        selectorsOfCollectableDustFacet.push(
-            collectableDustFacetImplementation.removeProtocolToken.selector
-        );
-        selectorsOfCollectableDustFacet.push(
-            collectableDustFacetImplementation.sendDust.selector
-        );
-        // Chef
-        selectorsOfChefFacet.push(
-            chefFacetImplementation.setGovernancePerBlock.selector
-        );
-        selectorsOfChefFacet.push(
-            chefFacetImplementation.governancePerBlock.selector
-        );
-        selectorsOfChefFacet.push(
-            chefFacetImplementation.governanceDivider.selector
-        );
-        selectorsOfChefFacet.push(
-            chefFacetImplementation.minPriceDiffToUpdateMultiplier.selector
-        );
-        selectorsOfChefFacet.push(
-            chefFacetImplementation.setGovernanceShareForTreasury.selector
-        );
-        selectorsOfChefFacet.push(
-            chefFacetImplementation.setMinPriceDiffToUpdateMultiplier.selector
-        );
-        selectorsOfChefFacet.push(chefFacetImplementation.getRewards.selector);
-        selectorsOfChefFacet.push(
-            chefFacetImplementation.pendingGovernance.selector
-        );
-        selectorsOfChefFacet.push(
-            chefFacetImplementation.getStakingShareInfo.selector
-        );
-        selectorsOfChefFacet.push(chefFacetImplementation.totalShares.selector);
-        selectorsOfChefFacet.push(chefFacetImplementation.pool.selector);
-
-        // Staking
-        selectorsOfStakingFacet.push(
-            stakingFacetImplementation.dollarPriceReset.selector
-        );
-        selectorsOfStakingFacet.push(
-            stakingFacetImplementation.crvPriceReset.selector
-        );
-        selectorsOfStakingFacet.push(
-            stakingFacetImplementation.setStakingDiscountMultiplier.selector
-        );
-        selectorsOfStakingFacet.push(
-            stakingFacetImplementation.stakingDiscountMultiplier.selector
-        );
-        selectorsOfStakingFacet.push(
-            stakingFacetImplementation.setBlockCountInAWeek.selector
-        );
-        selectorsOfStakingFacet.push(
-            stakingFacetImplementation.blockCountInAWeek.selector
-        );
-        selectorsOfStakingFacet.push(
-            stakingFacetImplementation.deposit.selector
-        );
-        selectorsOfStakingFacet.push(
-            stakingFacetImplementation.addLiquidity.selector
-        );
-        selectorsOfStakingFacet.push(
-            stakingFacetImplementation.removeLiquidity.selector
-        );
-        selectorsOfStakingFacet.push(
-            stakingFacetImplementation.pendingLpRewards.selector
-        );
-        selectorsOfStakingFacet.push(
-            stakingFacetImplementation.lpRewardForShares.selector
-        );
-        selectorsOfStakingFacet.push(
-            stakingFacetImplementation.currentShareValue.selector
-        );
-
-        // UbiquityPool
-        selectorsOfUbiquityPoolFacet.push(
-            ubiquityPoolFacetImplementation.mintDollar.selector
-        );
-        selectorsOfUbiquityPoolFacet.push(
-            ubiquityPoolFacetImplementation.redeemDollar.selector
-        );
-        selectorsOfUbiquityPoolFacet.push(
-            ubiquityPoolFacetImplementation.collectRedemption.selector
-        );
-        selectorsOfUbiquityPoolFacet.push(
-            ubiquityPoolFacetImplementation.addToken.selector
-        );
-        selectorsOfUbiquityPoolFacet.push(
-            ubiquityPoolFacetImplementation.setRedeemActive.selector
-        );
-        selectorsOfUbiquityPoolFacet.push(
-            ubiquityPoolFacetImplementation.getRedeemActive.selector
-        );
-        selectorsOfUbiquityPoolFacet.push(
-            ubiquityPoolFacetImplementation.setMintActive.selector
-        );
-        selectorsOfUbiquityPoolFacet.push(
-            ubiquityPoolFacetImplementation.getRedeemCollateralBalances.selector
-        );
-        selectorsOfUbiquityPoolFacet.push(
-            ubiquityPoolFacetImplementation.getMintActive.selector
-        );
-
-        // Staking Formulas
-        selectorsOfStakingFormulasFacet.push(
-            stakingFormulasFacetImplementation.sharesForLP.selector
-        );
-        selectorsOfStakingFormulasFacet.push(
-            stakingFormulasFacetImplementation
-                .lpRewardsRemoveLiquidityNormalization
-                .selector
-        );
-        selectorsOfStakingFormulasFacet.push(
-            stakingFormulasFacetImplementation
-                .lpRewardsAddLiquidityNormalization
-                .selector
-        );
-        selectorsOfStakingFormulasFacet.push(
-            stakingFormulasFacetImplementation
-                .correctedAmountToWithdraw
-                .selector
-        );
-        selectorsOfStakingFormulasFacet.push(
-            stakingFormulasFacetImplementation.durationMultiply.selector
-        );
-
-        // Bonding Curve
-        selectorsOfBondingCurveFacet.push(
-            bondingCurveFacetImplementation.setParams.selector
-        );
-        selectorsOfBondingCurveFacet.push(
-            bondingCurveFacetImplementation.connectorWeight.selector
-        );
-        selectorsOfBondingCurveFacet.push(
-            bondingCurveFacetImplementation.baseY.selector
-        );
-        selectorsOfBondingCurveFacet.push(
-            bondingCurveFacetImplementation.poolBalance.selector
-        );
-        selectorsOfBondingCurveFacet.push(
-            bondingCurveFacetImplementation.deposit.selector
-        );
-        selectorsOfBondingCurveFacet.push(
-            bondingCurveFacetImplementation.getShare.selector
-        );
-        selectorsOfBondingCurveFacet.push(
-            bondingCurveFacetImplementation.withdraw.selector
-        );
-        selectorsOfBondingCurveFacet.push(
-            bondingCurveFacetImplementation.purchaseTargetAmount.selector
-        );
-        selectorsOfBondingCurveFacet.push(
-            bondingCurveFacetImplementation
-                .purchaseTargetAmountFromZero
-                .selector
-        );
-
-        // Curve Dollar Incentive Facet
-        selectorsOfCurveDollarIncentiveFacet.push(
-            curveDollarIncentiveFacetImplementation.incentivize.selector
-        );
-        selectorsOfCurveDollarIncentiveFacet.push(
-            curveDollarIncentiveFacetImplementation.setExemptAddress.selector
-        );
-        selectorsOfCurveDollarIncentiveFacet.push(
-            curveDollarIncentiveFacetImplementation.switchSellPenalty.selector
-        );
-        selectorsOfCurveDollarIncentiveFacet.push(
-            curveDollarIncentiveFacetImplementation.switchBuyIncentive.selector
-        );
-        selectorsOfCurveDollarIncentiveFacet.push(
-            curveDollarIncentiveFacetImplementation.isExemptAddress.selector
-        );
-        selectorsOfCurveDollarIncentiveFacet.push(
-            curveDollarIncentiveFacetImplementation.isSellPenaltyOn.selector
-        );
-        selectorsOfCurveDollarIncentiveFacet.push(
-            curveDollarIncentiveFacetImplementation.isBuyIncentiveOn.selector
-        );
-
-        // Credit facets
-        selectorsOfCreditNftManagerFacet.push(
-            creditNftManagerFacetImplementation.creditNftLengthBlocks.selector
-        );
-        selectorsOfCreditNftManagerFacet.push(
-            creditNftManagerFacetImplementation
-                .expiredCreditNftConversionRate
-                .selector
-        );
-        selectorsOfCreditNftManagerFacet.push(
-            creditNftManagerFacetImplementation
-                .setExpiredCreditNftConversionRate
-                .selector
-        );
-        selectorsOfCreditNftManagerFacet.push(
-            creditNftManagerFacetImplementation.setCreditNftLength.selector
-        );
-        selectorsOfCreditNftManagerFacet.push(
-            creditNftManagerFacetImplementation
-                .exchangeDollarsForCreditNft
-                .selector
-        );
-        selectorsOfCreditNftManagerFacet.push(
-            creditNftManagerFacetImplementation
-                .exchangeDollarsForCredit
-                .selector
-        );
-        selectorsOfCreditNftManagerFacet.push(
-            creditNftManagerFacetImplementation
-                .getCreditNftReturnedForDollars
-                .selector
-        );
-        selectorsOfCreditNftManagerFacet.push(
-            creditNftManagerFacetImplementation
-                .getCreditReturnedForDollars
-                .selector
-        );
-        selectorsOfCreditNftManagerFacet.push(
-            creditNftManagerFacetImplementation.onERC1155Received.selector
-        );
-        selectorsOfCreditNftManagerFacet.push(
-            creditNftManagerFacetImplementation.onERC1155BatchReceived.selector
-        );
-        selectorsOfCreditNftManagerFacet.push(
-            creditNftManagerFacetImplementation
-                .burnExpiredCreditNftForGovernance
-                .selector
-        );
-        selectorsOfCreditNftManagerFacet.push(
-            creditNftManagerFacetImplementation.burnCreditNftForCredit.selector
-        );
-        selectorsOfCreditNftManagerFacet.push(
-            creditNftManagerFacetImplementation
-                .burnCreditTokensForDollars
-                .selector
-        );
-        selectorsOfCreditNftManagerFacet.push(
-            creditNftManagerFacetImplementation.redeemCreditNft.selector
-        );
-        selectorsOfCreditNftManagerFacet.push(
-            creditNftManagerFacetImplementation.mintClaimableDollars.selector
-        );
-
-        // Credit NFT Redemption Calculator
-        selectorsOfCreditNftRedemptionCalculatorFacet.push(
-            creditNftRedemptionCalculatorFacetImplementation
-                .getCreditNftAmount
-                .selector
-        );
-
-        // Credit Redemption Calculator
-        selectorsOfCreditRedemptionCalculatorFacet.push(
-            (creditRedemptionCalculatorFacetImplementation.setConstant.selector)
-        );
-        selectorsOfCreditRedemptionCalculatorFacet.push(
-            (creditRedemptionCalculatorFacetImplementation.getConstant.selector)
-        );
-        selectorsOfCreditRedemptionCalculatorFacet.push(
-            (
-                creditRedemptionCalculatorFacetImplementation
-                    .getCreditAmount
-                    .selector
-            )
-        );
-
-        // Dollar Mint Calculator
-        selectorsOfDollarMintCalculatorFacet.push(
-            (dollarMintCalculatorFacetImplementation.getDollarsToMint.selector)
-        );
-        // Dollar Mint Excess
-        selectorsOfDollarMintExcessFacet.push(
-            (dollarMintExcessFacetImplementation.distributeDollars.selector)
         );
 
         // deploy facet implementation instances
@@ -678,7 +196,6 @@
 
         // prepare diamond init args
         diamondInit = new DiamondInit();
->>>>>>> f091f2bf
         facetNames = [
             "AccessControlFacet",
             "BondingCurveFacet",
