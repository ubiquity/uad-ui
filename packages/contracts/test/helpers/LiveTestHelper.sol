--- conflicted
+++ resolved
@@ -1,33 +1,4 @@
 // SPDX-License-Identifier: MIT
-<<<<<<< HEAD
-pragma solidity ^0.8.3;
-
-import "../../src/dollar/Staking.sol";
-import "../../src/dollar/BondingCurve.sol";
-import "../../src/dollar/mocks/MockBondingV1.sol";
-import "../../src/dollar/mocks/MockShareV1.sol";
-import "../../src/dollar/StakingFormulas.sol";
-import "../../src/dollar/StakingShare.sol";
-import "../../src/dollar/interfaces/IMetaPool.sol";
-import "../../src/dollar/core/UbiquityGovernanceToken.sol";
-import "../../src/dollar/core/UbiquityDollarManager.sol";
-import "../../src/dollar/mocks/MockDollarToken.sol";
-import "../../src/dollar/UbiquityFormulas.sol";
-import "../../src/dollar/core/TWAPOracleDollar3pool.sol";
-import "../../src/dollar/UbiquityChef.sol";
-import "../../src/dollar/core/CreditRedemptionCalculator.sol";
-import "../../src/dollar/interfaces/ICurveFactory.sol";
-import "../../src/dollar/interfaces/IMasterChef.sol";
-import "../../src/dollar/core/CreditNFTRedemptionCalculator.sol";
-import "../../src/dollar/core/DollarMintCalculator.sol";
-import "../../src/dollar/mocks/MockCreditNFT.sol";
-import "../../src/dollar/core/CreditNFTManager.sol";
-import "../../src/dollar/core/UbiquityCreditToken.sol";
-import "../../src/dollar/core/DollarMintExcess.sol";
-import "../../src/dollar/SushiSwapPool.sol";
-// import "../../src/dollar/interfaces/IERC1155Ubiquity.sol";
-import "../../src/ubiquistick/UbiquiStick.sol";
-=======
 pragma solidity ^0.8.16;
 
 import "src/dollar/Staking.sol";
@@ -53,7 +24,6 @@
 import "src/dollar/core/DollarMintExcess.sol";
 import "src/dollar/SushiSwapPool.sol";
 import "src/dollar/interfaces/IERC1155Ubiquity.sol";
->>>>>>> 372f0eb8
 
 import "@uniswap/v2-periphery/contracts/interfaces/IUniswapV2Router02.sol";
 import "@uniswap/v2-core/contracts/interfaces/IUniswapV2Factory.sol";
@@ -158,7 +128,13 @@
         ubiquiStick = new UbiquiStick();
         uint32 connectorWeight;
         uint256 baseY;
-        bondingCurve = new BondingCurve(address(manager), address(ubiquiStick), address(governanceToken), 1, 1000);
+        bondingCurve = new BondingCurve(
+            address(manager),
+            address(ubiquiStick),
+            address(governanceToken),
+            1,
+            1000
+        );
 
         ubiquityFormulas = new UbiquityFormulas();
         manager.setFormulasAddress(address(ubiquityFormulas));
