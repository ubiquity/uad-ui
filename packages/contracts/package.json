--- conflicted
+++ resolved
@@ -23,13 +23,8 @@
   "scripts": {
     "forge": "forge",
     "build": "forge build",
-<<<<<<< HEAD
-    "test": "forge test --fork-url https://rpc.ankr.com/eth",
+    "test": "forge test --fork-url https://cloudflare-eth.com",
     "slither:run": "slither . --compile-force-framework foundry --config-file slither.config.json",
-=======
-    "test": "forge test --fork-url https://cloudflare-eth.com",
-    "slither:run": "slither . --compile-force-framework foundry",
->>>>>>> 087e146e
     "echidna": "echidna-test . --config echidna.config.yml",
     "prettier": "forge fmt",
     "deploy": "ts-node ./scripts/deploy/deploy.ts",
