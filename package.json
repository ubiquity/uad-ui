--- conflicted
+++ resolved
@@ -23,15 +23,10 @@
     "husky": "^8.0.2",
     "lint-staged": "^13.0.3",
     "nodemon": "^2.0.19",
-<<<<<<< HEAD
-    "prettier-plugin-solidity": "^1.1.1",
-    "rimraf": "3.0.2"
-=======
     "prettier": "^2.8.2",
     "prettier-plugin-solidity": "^1.1.1",
     "rimraf": "3.0.2",
     "yarn-audit-fix": "^9.3.7"
->>>>>>> 0065cd57
   },
   "scripts": {
     "build:all": "yarn workspaces foreach run build",
