--- conflicted
+++ resolved
@@ -15,21 +15,6 @@
     "_contracts:clean:uad": "cd ./contracts/dollar && yarn clean",
     "_contracts:clean:nft": "cd ./contracts/ubiquistick && yarn clean",
     "_contracts:install": "run-p _contracts:install:*",
-<<<<<<< HEAD
-    "_contracts:install:uad": "cd contracts/dollar && yarn",
-    "_contracts:install:nft": "cd contracts/ubiquistick && yarn",
-    "_contracts:build": "run-p _contracts:build:*",
-    "_contracts:build:uad": "cd contracts/dollar && yarn build",
-    "_contracts:build:nft": "cd contracts/ubiquistick && yarn build",
-    "_contracts:build:addresses": "node ./build-scripts/generate_contracts_addresses.js",
-    "_contracts:build:typechain": "typechain --target=ethers-v5 --out-dir fixtures/abi/types fixtures/abi/*.json",
-    "contracts:run:nft": "cd contracts/ubiquistick && yarn hardhat node --fork-block-number 14044209",
-    "contracts:run:faucet": "cd contracts/dollar && yarn node:faucet",
-    "format": "run-p _format:*",
-    "_format:prettier": "prettier --write .",
-    "_format:eslint": "eslint . --ext .ts,.tsx --cache --fix --plugin tsc --rule 'tsc/config: [2, {configFile: \"./tsconfig.json\"}]'",
-    "prepare": "husky install"
-=======
     "_contracts:install:uad": "cd ./contracts/dollar && yarn",
     "_contracts:install:nft": "cd ./contracts/ubiquistick && yarn",
     "_contracts:build:uad": "cd ./contracts/dollar && yarn build",
@@ -44,7 +29,6 @@
     "_format:eslint": "eslint . --ext .ts,.tsx --cache --fix --plugin tsc --rule 'tsc/config: [2, {configFile: \"./tsconfig.json\"}]'",
     "prepare": "husky install",
     "killscript": "kill `ps | grep dev-chain-init.sh | grep -v grep | awk '{ print $1 }'`"
->>>>>>> b07fde21
   },
   "nodemonConfig": {
     "ignore": [
