--- conflicted
+++ resolved
@@ -387,26 +387,11 @@
               </span> */}
             </div>
             <div className="mb-2 text-left">
-<<<<<<< HEAD
-              <span>Projected APY</span>
-              <span className="pl-2">{usdcApy.max.toFixed(2)}%</span>
-              <Tooltip content="This is the APY from the Pickle Finance USDC jar">
-                <span className="pl-2">
-                  <Icon icon="help" className="inline w-4 text-white" />
-                </span>
-              </Tooltip>
-            </div>
-            <input type="number" value={usdc || ""} onChange={handleInputChange} name="usdc" className="m-0 box-border w-full" />
-            <div className="mt-2 flex justify-end">
-              <span className="flex-grow text-left opacity-50">Balance: {f(balance.usdc)}</span>
-              <button onClick={setMaxUsdc}>Max</button>
-=======
               <span>
                 {usdcApy.min.toFixed(2)}% - {usdcApy.max.toFixed(2)}%
               </span>
               <span className="pl-2">APY</span>
               <HelpTooltip content="This is the APY from the Pickle Finance USDC jar" />
->>>>>>> 66dc18c3
             </div>
             <MaxButtonWrapper onMax={setMaxUsdc}>
               <PositiveNumberInput value={usdc} onChange={handleUsdcChange} className="w-full pr-14" />
@@ -417,15 +402,7 @@
             <div className="text-center text-3xl font-bold text-accent">{Math.round(maxApy() * 100) / 100}%</div>
             <div className="flex justify-center">
               Max APY in uCR
-<<<<<<< HEAD
-              <Tooltip content="All the rewards are multiplied and provided in uCR">
-                <span className="pl-2">
-                  <Icon icon="help" className="inline w-4 text-white" />
-                </span>
-              </Tooltip>
-=======
               <HelpTooltip content="All the rewards are multiplied and provided in uCR" />
->>>>>>> 66dc18c3
             </div>
           </div>
         </div>
@@ -437,24 +414,6 @@
             </div>
             <div className="mb-2 w-10/12 text-left">
               <span>Minimizes deposit fee</span>
-<<<<<<< HEAD
-              <Tooltip content="The deposit fee gets converted to uCR when you withdraw">
-                <span className="pl-2">
-                  <Icon icon="help" className="inline w-4 text-white" />
-                </span>
-              </Tooltip>
-            </div>
-            <div className="flex items-center justify-between">
-              <input
-                type="number"
-                value={ubq || ""}
-                onChange={handleInputChange}
-                name="ubq"
-                placeholder={`${maxUbqAmount.toLocaleString()} for 0% fee`}
-                className="m-0 box-border w-10/12"
-              />
-              <div className="flex w-2/12 flex-col items-center justify-center text-center">
-=======
               <HelpTooltip content="The deposit fee gets converted to uCR when you withdraw" />
             </div>
             <div className="flex items-center justify-between">
@@ -467,7 +426,6 @@
                 />
               </MaxButtonWrapper>
               <div className="flex w-2/12 flex-col items-center justify-center text-center text-accent">
->>>>>>> 66dc18c3
                 <span>{Math.round(ubqFee() * 100 * 100) / 100}%</span>
                 <span className="text-xs">FEE</span>
               </div>
