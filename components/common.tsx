/* eslint-disable @typescript-eslint/explicit-module-boundary-types */
import { BigNumber, ethers } from "ethers";
import React, { useState, useEffect } from "react";

import { EthAccount } from "./common/types";
import Account from "./account";
import BondingMigrate from "./bonding.migrate";
import { useConnectedContext } from "./context/connected";
import CurveBalance from "./curve.balance";
import CurveLPBalance from "./curveLP.balance";
import DebtCouponBalance from "./debtCoupon.balance";
import DebtCouponDeposit from "./debtCoupon.deposit";
import DebtCouponRedeem from "./debtCoupon.redeem";
import TwapPrice from "./twap.price";
import UadBalance from "./uad.balance";
import UarBalance from "./uar.balance";
import UarRedeem from "./uar.redeem";
import UbqBalance from "./ubq.balance";
import BondingSharesExplorer from "./BondingSharesExplorer";
<<<<<<< HEAD
import YieldFarming from "./YieldFarming";
import { Contracts } from "../contracts";
import { UADIcon } from "./ui/icons";
=======
>>>>>>> 7f00f387

const PROD = process.env.NODE_ENV == "production";

async function fetchAccount(): Promise<EthAccount | null> {
  if (window.ethereum?.request) {
    return {
      address: ((await window.ethereum.request({
        method: "eth_requestAccounts",
      })) as string[])[0],
      balance: 0,
    };
  } else {
    alert("MetaMask is not installed!");
    console.error("MetaMask is not installed, cannot connect wallet");
    return null;
  }
}

export function _renderControls() {
  const { setAccount, account, balances, twapPrice } = useConnectedContext();
  const [connecting, setConnecting] = useState(false);

  const connect = async (): Promise<void> => {
    setConnecting(true);
    setAccount(await fetchAccount());
  };

  if (!PROD) {
    useEffect(() => {
      connect();
    }, []);
  }

  return (
    <>
      <div id="background">
        {PROD && <video src="ubiquity-one-fifth-speed-trimmed-compressed.mp4" autoPlay muted loop playsInline></video>}
        <div id="grid"></div>
      </div>
      <div id="common">
        <header>
          <div id="logo">
            <span>Ubiquity Dollar</span>
            <span>|</span>
            <span>Staking Dashboard</span>
            <span></span>
          </div>
          <div>
            <span>
              <input type="button" value="Connect Wallet" disabled={connecting} onClick={() => connect()} />
            </span>
          </div>

          <Account />
        </header>

        {account && <TwapPrice />}
        <BondingMigrate />
        {account && <YieldFarming />}
        {account && <BondingSharesExplorer />}
        {balances?.uar.gt(BigNumber.from(0)) && twapPrice?.gte(ethers.utils.parseEther("1")) ? <UarRedeem /> : ""}
        {twapPrice?.lte(ethers.utils.parseEther("1")) ? <DebtCouponDeposit /> : ""}
        {balances?.debtCoupon.gt(BigNumber.from(0)) ? <DebtCouponRedeem /> : ""}

        <div id="markets">
          <div>
            <aside> Primary Markets</aside>
          </div>
          <div>
            <div id="uad-market">
              <div>
                {UADIcon}
                <span>uAD</span>
              </div>
              <div>
                <a target="_blank" href="https://crv.to">
                  <input type="button" value="Swap" />
                </a>
              </div>
              <div>
                <a target="_blank" href="https://crv.to/pool">
                  <input type="button" value="Deposit" />
                </a>
              </div>
            </div>
            <div id="ubq-market">
              <div>
                <span>
                  <svg xmlns="http://www.w3.org/2000/svg" viewBox="0 0 91.57 104.19">
                    <path d="M43.28.67 2.5 24.22A5 5 0 0 0 0 28.55v47.09A5 5 0 0 0 2.5 80l40.78 23.55a5 5 0 0 0 5 0L89.07 80a5 5 0 0 0 2.5-4.33V28.55a5 5 0 0 0-2.5-4.33L48.28.67a5 5 0 0 0-5 0zm36.31 25a2 2 0 0 1 0 3.46l-6 3.48c-2.72 1.57-4.11 4.09-5.34 6.3-.18.33-.36.66-.55 1-3 5.24-4.4 10.74-5.64 15.6C59.71 64.76 58 70.1 50.19 72.09a17.76 17.76 0 0 1-8.81 0c-7.81-2-9.53-7.33-11.89-16.59-1.24-4.86-2.64-10.36-5.65-15.6l-.54-1c-1.23-2.21-2.62-4.73-5.34-6.3l-6-3.47a2 2 0 0 1 0-3.47L43.28 7.6a5 5 0 0 1 5 0zM43.28 96.59 8.5 76.51A5 5 0 0 1 6 72.18v-36.1a2 2 0 0 1 3-1.73l6 3.46c1.29.74 2.13 2.25 3.09 4l.6 1c2.59 4.54 3.84 9.41 5 14.11 2.25 8.84 4.58 18 16.25 20.93a23.85 23.85 0 0 0 11.71 0C63.3 75 65.63 65.82 67.89 57c1.2-4.7 2.44-9.57 5-14.1l.59-1.06c1-1.76 1.81-3.27 3.1-4l5.94-3.45a2 2 0 0 1 3 1.73v36.1a5 5 0 0 1-2.5 4.33L48.28 96.59a5 5 0 0 1-5 0z" />
                  </svg>
                </span>
                <span>UBQ</span>
              </div>
              <div>
                <a
                  target="_blank"
                  href="https://app.sushi.com/swap?inputCurrency=0x4e38D89362f7e5db0096CE44ebD021c3962aA9a0&outputCurrency=0x0F644658510c95CB46955e55D7BA9DDa9E9fBEc6"
                >
                  <input type="button" value="Swap" />
                </a>
              </div>
              <div>
                <a target="_blank" href="https://app.sushi.com/add/0x4e38D89362f7e5db0096CE44ebD021c3962aA9a0/0x0F644658510c95CB46955e55D7BA9DDa9E9fBEc6">
                  <input type="button" value="Deposit" />
                </a>
              </div>
            </div>
          </div>
        </div>

        {balances && (
          <>
            <div id="inventory-top">
              <div>
                <div>
                  <aside>My Ubiquity Inventory</aside>
                  <figure></figure>
                </div>
                <UadBalance />
                <UarBalance />
                <DebtCouponBalance />
                <UbqBalance />
                <CurveBalance />
                <CurveLPBalance />
              </div>
            </div>
          </>
        )}
      </div>
    </>
  );
}<|MERGE_RESOLUTION|>--- conflicted
+++ resolved
@@ -17,12 +17,9 @@
 import UarRedeem from "./uar.redeem";
 import UbqBalance from "./ubq.balance";
 import BondingSharesExplorer from "./BondingSharesExplorer";
-<<<<<<< HEAD
 import YieldFarming from "./YieldFarming";
 import { Contracts } from "../contracts";
 import { UADIcon } from "./ui/icons";
-=======
->>>>>>> 7f00f387
 
 const PROD = process.env.NODE_ENV == "production";
 
