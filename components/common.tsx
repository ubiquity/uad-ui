/* eslint-disable @typescript-eslint/explicit-module-boundary-types */
import { BigNumber, ethers } from "ethers";
import React, { useState, useEffect } from "react";

import { EthAccount } from "./common/types";
import Account from "./account";
import Network from "./network";
import BondingMigrate from "./bonding.migrate";
import { useConnectedContext } from "./context/connected";
import DebtCouponDeposit from "./debtCoupon.deposit";
import DebtCouponRedeem from "./debtCoupon.redeem";
import TwapPrice from "./twap.price";
import UarRedeem from "./uar.redeem";
import Inventory from "./inventory";
import BondingSharesExplorer from "./BondingSharesExplorer";
import YieldFarming from "./YieldFarming";
import icons from "./ui/icons";
import { Transacting } from "./ui/widget";

const PROD = process.env.NODE_ENV == "production";

async function fetchAccount(): Promise<EthAccount | null> {
  if (window.ethereum?.request) {
    return {
      address: ((await window.ethereum.request({
        method: "eth_requestAccounts",
      })) as string[])[0],
      balance: 0,
    };
  } else {
    alert("MetaMask is not installed!");
    console.error("MetaMask is not installed, cannot connect wallet");
    return null;
  }
}

export function _renderControls() {
  const context = useConnectedContext();
<<<<<<< HEAD
  const { setAccount, account, balances, twapPrice, contracts } = context;

=======
  const { setAccount, account, balances, twapPrice, activeTransactions } = context;
>>>>>>> 75d6b9b7
  const [connecting, setConnecting] = useState(false);

  const connect = async (): Promise<void> => {
    setConnecting(true);
    setAccount(await fetchAccount());
  };

  if (!PROD) {
    useEffect(() => {
      connect();
    }, []);
  }
  const poster =
    "https://ssfy.io/https%3A%2F%2Fwww.notion.so%2Fimage%2Fhttps%253A%252F%252Fs3-us-west-2.amazonaws.com%252Fsecure.notion-static.com%252Fbb144e8e-3a57-4e68-b2b9-6a80dbff07d0%252FGroup_3.png%3Ftable%3Dblock%26id%3Dff1a3cae-9009-41e4-9cc4-d4458cc2867d%26cache%3Dv2";

  const video = (
    <video autoPlay muted loop playsInline poster={poster}>
      {PROD && <source src="ubiquity-one-fifth-speed-trimmed-compressed.mp4" type="video/mp4" />}
    </video>
  );

  return (
    <>
      <div id="background">
        {video}
        <div id="grid"></div>
      </div>
      <div id="common">
        <header>
          <div id="logo">
            <span>Ubiquity Dollar</span>
            <span>|</span>
            <span>Dashboard</span>
            <span></span>
          </div>
          <div>
            <span>
              <input type="button" value="Connect Wallet" disabled={connecting} onClick={() => connect()} />
            </span>
          </div>
          <Network />
          <div className="fixed top-0 right-0 mr-4 mt-4 pointer-events-none">
            {activeTransactions ? activeTransactions.map((transaction, index) => <Transacting key={transaction.id + index} transaction={transaction} />) : null}
          </div>
          <Account />
        </header>

        {account && <TwapPrice />}
        <BondingMigrate />
        {account && <YieldFarming />}
        {account && <BondingSharesExplorer />}
        {balances?.uar.gt(BigNumber.from(0)) && twapPrice?.gte(ethers.utils.parseEther("1")) ? <UarRedeem /> : ""}
        {twapPrice?.lte(ethers.utils.parseEther("1")) ? <DebtCouponDeposit /> : ""}
        {balances?.debtCoupon.gt(BigNumber.from(0)) ? <DebtCouponRedeem /> : ""}

        <div id="markets">
          <div>
            <aside> Primary Markets</aside>
          </div>
          <div>
            <div id="uad-market">
              <div>
                {icons.svgs.uad}
                <span>uAD</span>
              </div>
              <div>
                <a target="_blank" href="https://crv.to">
                  <input type="button" value="Swap" />
                </a>
              </div>
              <div>
                <a target="_blank" href="https://crv.to/pool">
                  <input type="button" value="Deposit" />
                </a>
              </div>
            </div>
            <div id="ubq-market">
              <div>
                <span>{icons.svgs.ubq}</span>
                <span>UBQ</span>
              </div>
              <div>
                <a
                  target="_blank"
                  href="https://app.sushi.com/swap?inputCurrency=0x4e38D89362f7e5db0096CE44ebD021c3962aA9a0&outputCurrency=0x0F644658510c95CB46955e55D7BA9DDa9E9fBEc6"
                >
                  <input type="button" value="Swap" />
                </a>
              </div>
              <div>
                <a target="_blank" href="https://app.sushi.com/add/0x4e38D89362f7e5db0096CE44ebD021c3962aA9a0/0x0F644658510c95CB46955e55D7BA9DDa9E9fBEc6">
                  <input type="button" value="Deposit" />
                </a>
              </div>
            </div>
          </div>
        </div>

        {balances && account && contracts && <Inventory balances={balances} address={account.address} contracts={contracts} />}
      </div>
    </>
  );
}<|MERGE_RESOLUTION|>--- conflicted
+++ resolved
@@ -36,12 +36,8 @@
 
 export function _renderControls() {
   const context = useConnectedContext();
-<<<<<<< HEAD
-  const { setAccount, account, balances, twapPrice, contracts } = context;
+  const { setAccount, account, balances, twapPrice, activeTransactions, contracts } = context;
 
-=======
-  const { setAccount, account, balances, twapPrice, activeTransactions } = context;
->>>>>>> 75d6b9b7
   const [connecting, setConnecting] = useState(false);
 
   const connect = async (): Promise<void> => {
