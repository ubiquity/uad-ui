/* eslint-disable @typescript-eslint/explicit-module-boundary-types */
import { BigNumber, ethers } from "ethers";
import React, { useState, useEffect } from "react";
import { ERC1155Ubiquity } from "../src/types";

import { EthAccount } from "../utils/types";
import Account from "./account";
import BondingMigrate from "./bonding.migrate";
import ChefUgov from "./chefugov";
import {
  Balances,
  useConnectedContext,
  useConnectedContracts,
} from "./context/connected";
import CurveBalance from "./curve.balance";
import CurveLPBalance from "./curveLP.balance";
import DebtCouponBalance from "./debtCoupon.balance";
import DebtCouponDeposit from "./debtCoupon.deposit";
import DebtCouponRedeem from "./debtCoupon.redeem";
import DepositShare from "./deposit.share";
import DepositShareRedeem from "./deposit.share.redeem";
import TwapPrice from "./twap.price";
import UadBalance from "./uad.balance";
import UarBalance from "./uar.balance";
import UarRedeem from "./uar.redeem";
import UbqBalance from "./ubq.balance";
import { Contracts } from "../src/contracts";

const PROD = process.env.NODE_ENV == "production";

async function erc1155BalanceOf(
  addr: string,
  erc1155UbiquityCtr: ERC1155Ubiquity
): Promise<BigNumber> {
  const treasuryIds = await erc1155UbiquityCtr.holderTokens(addr);

  const balanceOfs = treasuryIds.map((id) => {
    return erc1155UbiquityCtr.balanceOf(addr, id);
  });
  const balances = await Promise.all(balanceOfs);
  let fullBalance = BigNumber.from(0);
  if (balances.length > 0) {
    fullBalance = balances.reduce((prev, cur) => {
      return prev.add(cur);
    });
  }
  return fullBalance;
}

// Load the account balances in a single parallel operation
async function accountBalances(
  account: EthAccount,
  contracts: Contracts
): Promise<Balances> {
  const [
    uad,
    crv,
    uad3crv,
    uar,
    ubq,
    debtCoupon,
    bondingShares,
  ] = await Promise.all([
    contracts.uad.balanceOf(account.address),
    contracts.crvToken.balanceOf(account.address),
    contracts.metaPool.balanceOf(account.address),
    contracts.uar.balanceOf(account.address),
    contracts.ugov.balanceOf(account.address),
    erc1155BalanceOf(account.address, contracts.debtCouponToken),
    erc1155BalanceOf(account.address, contracts.bondingToken),
  ]);
  return { uad, crv, uad3crv, uar, ubq, debtCoupon, bondingShares };
}

async function fetchAccount(): Promise<EthAccount | null> {
  if (window.ethereum?.request) {
    return {
      address: ((await window.ethereum.request({
        method: "eth_requestAccounts",
      })) as string[])[0],
      balance: 0,
    };
  } else {
    alert("MetaMask is not installed!");
    console.error("MetaMask is not installed, cannot connect wallet");
    return null;
  }
<<<<<<< HEAD
=======

  const provider = new ethers.providers.Web3Provider(window.ethereum);
  const accounts = await window.ethereum.request({
    method: "eth_requestAccounts",
  });
  setProvider(provider);
  setAccount({ address: accounts[0], balance: 0 });
  const manager = UbiquityAlgorithmicDollarManager__factory.connect(
    ADDRESS.MANAGER,
    provider
  );
  setManager(manager);
  const SIGNER = provider.getSigner();
  const TOKEN_ADDR = await manager.stableSwapMetaPoolAddress();
  const metapool = IMetaPool__factory.connect(TOKEN_ADDR, SIGNER);

  const uarAdr = await manager.autoRedeemTokenAddress();
  const uar = UbiquityAutoRedeem__factory.connect(uarAdr, SIGNER);
  //  setUAR(uar);
  const uGovAdr = await manager.governanceTokenAddress();
  const ugov = UbiquityGovernance__factory.connect(uGovAdr, SIGNER);
  //  setUGOV(ugov);
  const uadAdr = await manager.dollarTokenAddress();
  const uad = UbiquityAlgorithmicDollar__factory.connect(uadAdr, SIGNER);
  // setUAD(uad);
  const CRV_TOKEN_ADDR = await manager.curve3PoolTokenAddress();
  const crvToken = ERC20__factory.connect(CRV_TOKEN_ADDR, provider);

  const BONDING_TOKEN_ADDR = await manager.bondingShareAddress();
  const bondingToken = ERC1155Ubiquity__factory.connect(
    BONDING_TOKEN_ADDR,
    provider
  );

  const DEBT_COUPON_TOKEN_ADDR = await manager.debtCouponAddress();
  const debtCouponToken = ERC1155Ubiquity__factory.connect(
    DEBT_COUPON_TOKEN_ADDR,
    provider
  );

  setBalances({
    uad: await uad.balanceOf(accounts[0]),
    crv: await crvToken.balanceOf(accounts[0]),
    uad3crv: await metapool.balanceOf(accounts[0]),
    uar: await uar.balanceOf(accounts[0]),
    ubq: await ugov.balanceOf(accounts[0]),
    debtCoupon: await erc1155BalanceOf(accounts[0], debtCouponToken),
    bondingShares: await erc1155BalanceOf(accounts[0], bondingToken),
    bondingSharesLP: BigNumber.from(0),
  });

  const TWAP_ADDR = await manager.twapOracleAddress();
  const twap = TWAPOracle__factory.connect(TWAP_ADDR, provider);
  const twapPrice = await twap.consult(uadAdr);
  setTwapPrice(twapPrice);
>>>>>>> f7876e9f
}

export function _renderControls() {
  const {
    setAccount,
    setBalances,
    setTwapPrice,
    account,
    contracts,
    balances,
    twapPrice,
  } = useConnectedContext();
  const [connecting, setConnecting] = useState(false);
  useConnectedContracts();

  useEffect(() => {
    (async function () {
      if (contracts) {
        setTwapPrice(await contracts.twapOracle.consult(contracts.uad.address));
      }
    })();
  }, [contracts]);

  useEffect(() => {
    (async function () {
      if (contracts && account) {
        setBalances(await accountBalances(account, contracts));
      }
    })();
  }, [account, contracts]);

  const connect = async (el: React.BaseSyntheticEvent): Promise<void> => {
    setConnecting(true);
    setAccount(await fetchAccount());
  };

  return (
    <>
      <div id="background">
        {PROD && (
          <video
            src="ubiquity-one-fifth-speed-trimmed-compressed.mp4"
            autoPlay
            muted
            loop
            playsInline
          ></video>
        )}
        <div id="grid"></div>
      </div>
      <div id="common">
        <header>
          <div id="logo">
            <span>Ubiquity Dollar</span>
            <span>|</span>
            <span>Staking Dashboard</span>
            <span></span>
          </div>
          <div>
            <span>
              <input
                type="button"
                value="Connect Wallet"
                disabled={connecting}
                onClick={(el) => connect(el)}
              />
            </span>
          </div>

          <Account />
        </header>

        {account && <TwapPrice />}
        <ChefUgov />
        <BondingMigrate />
        <DepositShare />
        {balances?.uar.gt(BigNumber.from(0)) &&
        twapPrice?.gte(ethers.utils.parseEther("1")) ? (
          <UarRedeem />
        ) : (
          ""
        )}
        {twapPrice?.lte(ethers.utils.parseEther("1")) ? (
          <DebtCouponDeposit />
        ) : (
          ""
        )}
        {balances?.debtCoupon.gt(BigNumber.from(0)) ? <DebtCouponRedeem /> : ""}
        {balances?.bondingShares.gt(BigNumber.from(0)) ? (
          <DepositShareRedeem />
        ) : (
          ""
        )}

        <div id="markets">
          <div>
            <aside> Primary Markets</aside>
          </div>
          <div>
            <div id="uad-market">
              <div>
                <span>
                  <svg
                    xmlns="http://www.w3.org/2000/svg"
                    viewBox="0 0 75 85.45"
                  >
                    <path d="m30.13 57.62.35.2L58.31 74 39.36 85a3.75 3.75 0 0 1-3.52.11l-.2-.11L1.86 65.45a3.73 3.73 0 0 1-1.85-3v-6a33 33 0 0 1 30.12 1.17zM9.18 15.77l29.4 17.1.38.22A40.49 40.49 0 0 0 75 35v27.22a3.72 3.72 0 0 1-1.68 3.11l-.18.12-7.34 4.24-31.55-18.35A40.47 40.47 0 0 0 0 48.32v-25.1a3.75 3.75 0 0 1 1.68-3.11l.18-.11zM37.5 0a3.75 3.75 0 0 1 1.64.38l.22.12L73.14 20A3.72 3.72 0 0 1 75 23v3.68a33 33 0 0 1-32.2 0l-.45-.26-25.69-14.97L35.64.5a3.64 3.64 0 0 1 1.62-.5z" />
                  </svg>
                </span>
                <span>uAD</span>
              </div>
              <div>
                <a target="_blank" href="https://crv.to">
                  <input type="button" value="Swap" />
                </a>
              </div>
              <div>
                <a target="_blank" href="https://crv.to/pool">
                  <input type="button" value="Deposit" />
                </a>
              </div>
            </div>
            <div id="ubq-market">
              <div>
                <span>
                  <svg
                    xmlns="http://www.w3.org/2000/svg"
                    viewBox="0 0 91.57 104.19"
                  >
                    <path d="M43.28.67 2.5 24.22A5 5 0 0 0 0 28.55v47.09A5 5 0 0 0 2.5 80l40.78 23.55a5 5 0 0 0 5 0L89.07 80a5 5 0 0 0 2.5-4.33V28.55a5 5 0 0 0-2.5-4.33L48.28.67a5 5 0 0 0-5 0zm36.31 25a2 2 0 0 1 0 3.46l-6 3.48c-2.72 1.57-4.11 4.09-5.34 6.3-.18.33-.36.66-.55 1-3 5.24-4.4 10.74-5.64 15.6C59.71 64.76 58 70.1 50.19 72.09a17.76 17.76 0 0 1-8.81 0c-7.81-2-9.53-7.33-11.89-16.59-1.24-4.86-2.64-10.36-5.65-15.6l-.54-1c-1.23-2.21-2.62-4.73-5.34-6.3l-6-3.47a2 2 0 0 1 0-3.47L43.28 7.6a5 5 0 0 1 5 0zM43.28 96.59 8.5 76.51A5 5 0 0 1 6 72.18v-36.1a2 2 0 0 1 3-1.73l6 3.46c1.29.74 2.13 2.25 3.09 4l.6 1c2.59 4.54 3.84 9.41 5 14.11 2.25 8.84 4.58 18 16.25 20.93a23.85 23.85 0 0 0 11.71 0C63.3 75 65.63 65.82 67.89 57c1.2-4.7 2.44-9.57 5-14.1l.59-1.06c1-1.76 1.81-3.27 3.1-4l5.94-3.45a2 2 0 0 1 3 1.73v36.1a5 5 0 0 1-2.5 4.33L48.28 96.59a5 5 0 0 1-5 0z" />
                  </svg>
                </span>
                <span>UBQ</span>
              </div>
              <div>
                <a
                  target="_blank"
                  href="https://app.sushi.com/swap?inputCurrency=0x4e38D89362f7e5db0096CE44ebD021c3962aA9a0&outputCurrency=0x0F644658510c95CB46955e55D7BA9DDa9E9fBEc6"
                >
                  <input type="button" value="Swap" />
                </a>
              </div>
              <div>
                <a
                  target="_blank"
                  href="https://app.sushi.com/add/0x4e38D89362f7e5db0096CE44ebD021c3962aA9a0/0x0F644658510c95CB46955e55D7BA9DDa9E9fBEc6"
                >
                  <input type="button" value="Deposit" />
                </a>
              </div>
            </div>
          </div>
        </div>

        {balances && (
          <>
            <div id="inventory-top">
              <div>
                <div>
                  <aside>My Ubiquity Inventory</aside>
                  <figure></figure>
                </div>
                <UadBalance />
                <UarBalance />
                <DebtCouponBalance />
                <UbqBalance />
                <CurveBalance />
                <CurveLPBalance />
              </div>
            </div>
          </>
        )}
      </div>
    </>
  );
}<|MERGE_RESOLUTION|>--- conflicted
+++ resolved
@@ -85,8 +85,6 @@
     console.error("MetaMask is not installed, cannot connect wallet");
     return null;
   }
-<<<<<<< HEAD
-=======
 
   const provider = new ethers.providers.Web3Provider(window.ethereum);
   const accounts = await window.ethereum.request({
@@ -142,7 +140,7 @@
   const twap = TWAPOracle__factory.connect(TWAP_ADDR, provider);
   const twapPrice = await twap.consult(uadAdr);
   setTwapPrice(twapPrice);
->>>>>>> f7876e9f
+
 }
 
 export function _renderControls() {
