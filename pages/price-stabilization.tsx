import { FC, useState } from "react";
import { ethers } from "ethers";

import { DisabledBlurredMessage, Container, Title, SubTitle, WalletNotConnected } from "@/ui";

import MigrateButton from "@/components/price-stabilization/MigrateButton";
import DollarPrice from "@/components/price-stabilization/DollarPrice";
import UarRedeem from "@/components/price-stabilization/UarRedeem";
import DebtCouponDeposit from "@/components/price-stabilization/DebtCouponDeposit";
import DebtCouponRedeem from "@/components/price-stabilization/DebtCouponRedeem";
import { useManagerManaged, useWalletAddress, useEffectAsync } from "@/components/lib/hooks";

const PriceStabilization: FC = (): JSX.Element => {
  const [twapPrice, setTwapPrice] = useState<ethers.BigNumber | null>(null);
  const [walletAddress] = useWalletAddress();
  const managedContracts = useManagerManaged();

  useEffectAsync(async () => {
    if (managedContracts) {
      setTwapPrice(await managedContracts.twapOracle.consult(managedContracts.uad.address));
    }
  }, [managedContracts]);

  const twapGt1 = twapPrice?.gte(ethers.utils.parseEther("1")) ?? false;

  return walletAddress ? (
    <>
      <Container>
        <Title text="uAD Price" />
        <DollarPrice />
        <MigrateButton />
      </Container>
      <div className="grid grid-cols-1 gap-4 md:grid-cols-2">
        <Container className="w-full">
<<<<<<< HEAD
          <Title text="Mint Credit Coupons" />
=======
          <Title text="Mint Ubiquity Credits" />
>>>>>>> 66dc18c3
          <SubTitle text="When TWAP < 1" />
          <DisabledBlurredMessage disabled={twapGt1} content="Disabled while TWAP > 1">
            <DebtCouponDeposit />
            {/* <UarDeposit /> */}
          </DisabledBlurredMessage>
        </Container>
        <Container className="w-full">
<<<<<<< HEAD
          <Title text="Redeem Credit Coupons" />
=======
          <Title text="Redeem Ubiquity Credits" />
>>>>>>> 66dc18c3
          <SubTitle text="When TWAP > 1" />
          <DisabledBlurredMessage disabled={!twapGt1} content="Disabled while TWAP < 1">
            <div className="grid gap-4">
              <UarRedeem />
              <DebtCouponRedeem />
            </div>
          </DisabledBlurredMessage>
        </Container>
      </div>
    </>
  ) : (
    WalletNotConnected
  );
};

export default PriceStabilization;<|MERGE_RESOLUTION|>--- conflicted
+++ resolved
@@ -32,11 +32,7 @@
       </Container>
       <div className="grid grid-cols-1 gap-4 md:grid-cols-2">
         <Container className="w-full">
-<<<<<<< HEAD
-          <Title text="Mint Credit Coupons" />
-=======
           <Title text="Mint Ubiquity Credits" />
->>>>>>> 66dc18c3
           <SubTitle text="When TWAP < 1" />
           <DisabledBlurredMessage disabled={twapGt1} content="Disabled while TWAP > 1">
             <DebtCouponDeposit />
@@ -44,11 +40,7 @@
           </DisabledBlurredMessage>
         </Container>
         <Container className="w-full">
-<<<<<<< HEAD
-          <Title text="Redeem Credit Coupons" />
-=======
           <Title text="Redeem Ubiquity Credits" />
->>>>>>> 66dc18c3
           <SubTitle text="When TWAP > 1" />
           <DisabledBlurredMessage disabled={!twapGt1} content="Disabled while TWAP < 1">
             <div className="grid gap-4">
