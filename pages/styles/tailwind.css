*, ::before, ::after {
  --tw-translate-x: 0;
  --tw-translate-y: 0;
  --tw-rotate: 0;
  --tw-skew-x: 0;
  --tw-skew-y: 0;
  --tw-scale-x: 1;
  --tw-scale-y: 1;
  --tw-transform: translateX(var(--tw-translate-x)) translateY(var(--tw-translate-y)) rotate(var(--tw-rotate)) skewX(var(--tw-skew-x)) skewY(var(--tw-skew-y)) scaleX(var(--tw-scale-x)) scaleY(var(--tw-scale-y));
  --tw-border-opacity: 1;
  border-color: rgba(229, 231, 235, var(--tw-border-opacity));
  --tw-blur: var(--tw-empty,/*!*/ /*!*/);
  --tw-brightness: var(--tw-empty,/*!*/ /*!*/);
  --tw-contrast: var(--tw-empty,/*!*/ /*!*/);
  --tw-grayscale: var(--tw-empty,/*!*/ /*!*/);
  --tw-hue-rotate: var(--tw-empty,/*!*/ /*!*/);
  --tw-invert: var(--tw-empty,/*!*/ /*!*/);
  --tw-saturate: var(--tw-empty,/*!*/ /*!*/);
  --tw-sepia: var(--tw-empty,/*!*/ /*!*/);
  --tw-drop-shadow: var(--tw-empty,/*!*/ /*!*/);
  --tw-filter: var(--tw-blur) var(--tw-brightness) var(--tw-contrast) var(--tw-grayscale) var(--tw-hue-rotate) var(--tw-invert) var(--tw-saturate) var(--tw-sepia) var(--tw-drop-shadow)
}

.fixed {
  position: fixed
}

.absolute {
  position: absolute
}

.relative {
  position: relative
}

.top-0 {
  top: 0px
}

.right-0 {
  right: 0px
}

.top-\[2px\] {
  top: 2px
}

.z-10 {
  z-index: 10
}

.z-20 {
  z-index: 20
}

.col-span-2 {
  grid-column: span 2 / span 2
}

.m-0 {
  margin: 0px
}

.\!mx-auto {
  margin-left: auto !important;
  margin-right: auto !important
}

.my-4 {
  margin-top: 1rem;
  margin-bottom: 1rem
}

.my-2 {
  margin-top: 0.5rem;
  margin-bottom: 0.5rem
}

.mb-4 {
  margin-bottom: 1rem
}

.mb-2 {
  margin-bottom: 0.5rem
}

.mt-4 {
  margin-top: 1rem
}

.mr-2 {
  margin-right: 0.5rem
}

.-mt-2 {
  margin-top: -0.5rem
}

.-mt-1 {
  margin-top: -0.25rem
}

.mr-4 {
  margin-right: 1rem
}

<<<<<<< HEAD
.mb-8 {
  margin-bottom: 2rem
}

.mt-2 {
  margin-top: 0.5rem
}

.mt-8 {
  margin-top: 2rem
}

.box-border {
  box-sizing: border-box
}

.\!block {
  display: block !important
}

=======
>>>>>>> 7f00f387
.block {
  display: block
}

.\!block {
  display: block !important
}

.flex {
  display: flex
}

.table {
  display: table
}

.grid {
  display: grid
}

.h-12 {
  height: 3rem
}

.h-4 {
  height: 1rem
}

.h-6 {
  height: 1.5rem
}

.h-20 {
  height: 5rem
}

.h-screen {
  height: 100vh
}

.\!w-10 {
  width: 2.5rem !important
}

.w-full {
  width: 100%
}

.w-1\/2 {
  width: 50%
}

.w-8 {
  width: 2rem
}

.w-screen {
  width: 100vw
}

.w-4\/5 {
  width: 80%
}

.w-5\/12 {
  width: 41.666667%
}

.w-10\/12 {
  width: 83.333333%
}

.w-11\/12 {
  width: 91.666667%
}

.\!min-w-0 {
  min-width: 0px !important
}

.min-w-0 {
  min-width: 0px
}

.max-w-screen-md {
  max-width: 768px
}

.flex-grow {
  flex-grow: 1
}

.border-collapse {
  border-collapse: collapse
}

.scale-150 {
  --tw-scale-x: 1.5;
  --tw-scale-y: 1.5;
  transform: var(--tw-transform)
}

.flex-col {
  flex-direction: column
}

.items-center {
  align-items: center
}

.justify-end {
  justify-content: flex-end
}

.justify-center {
  justify-content: center
}

.justify-between {
  justify-content: space-between
}

.justify-evenly {
  justify-content: space-evenly
}

.gap-4 {
  gap: 1rem
}

.whitespace-nowrap {
  white-space: nowrap
}

.break-words {
  overflow-wrap: break-word
}

.rounded-md {
  border-radius: 0.375rem
}

.rounded-full {
  border-radius: 9999px
}

.border {
  border-width: 1px
}

.border-0 {
  border-width: 0px
}

.border-b {
  border-bottom-width: 1px
}

.border-solid {
  border-style: solid
}

.border-white {
  --tw-border-opacity: 1;
  border-color: rgba(255, 255, 255, var(--tw-border-opacity))
}

.border-white\/10 {
  border-color: rgba(255, 255, 255, 0.1)
}

.border-accent {
  --tw-border-opacity: 1;
  border-color: rgba(0, 255, 255, var(--tw-border-opacity))
}

.border-opacity-10 {
  --tw-border-opacity: 0.1
}

.bg-accent {
  --tw-bg-opacity: 1;
  background-color: rgba(0, 255, 255, var(--tw-bg-opacity))
}

.bg-opacity-10 {
  --tw-bg-opacity: 0.1
}

.p-4 {
  padding: 1rem
}

.py-4 {
  padding-top: 1rem;
  padding-bottom: 1rem
}

.\!py-8 {
  padding-top: 2rem !important;
  padding-bottom: 2rem !important
}

.px-4 {
  padding-left: 1rem;
  padding-right: 1rem
}

.py-1 {
  padding-top: 0.25rem;
  padding-bottom: 0.25rem
}

.px-2 {
  padding-left: 0.5rem;
  padding-right: 0.5rem
}

<<<<<<< HEAD
.px-0 {
  padding-left: 0px;
  padding-right: 0px
}

.pl-2 {
  padding-left: 0.5rem
}

.pl-1 {
  padding-left: 0.25rem
}

.pl-8 {
  padding-left: 2rem
}

.pl-4 {
  padding-left: 1rem
}

=======
>>>>>>> 7f00f387
.text-left {
  text-align: left
}

.text-center {
  text-align: center
}

.text-right {
  text-align: right
}

.align-middle {
  vertical-align: middle
}

.text-3xl {
  font-size: 1.875rem;
  line-height: 2.25rem
}

.text-sm {
  font-size: 0.875rem;
  line-height: 1.25rem
}

.text-xs {
  font-size: 0.75rem;
  line-height: 1rem
}

.text-lg {
  font-size: 1.125rem;
  line-height: 1.75rem
}

.text-2xl {
  font-size: 1.5rem;
  line-height: 2rem
}

.font-bold {
  font-weight: 700
}

.uppercase {
  text-transform: uppercase
}

.tracking-wide {
  letter-spacing: 0.025em
}

.tracking-widest {
  letter-spacing: .2em
}

.text-white {
  --tw-text-opacity: 1;
  color: rgba(255, 255, 255, var(--tw-text-opacity))
}

.text-accent {
  --tw-text-opacity: 1;
  color: rgba(0, 255, 255, var(--tw-text-opacity))
}

.text-white\/50 {
  color: rgba(255, 255, 255, 0.5)
}

.\!text-white\/30 {
  color: rgba(255, 255, 255, 0.3) !important
}

.text-white\/75 {
  color: rgba(255, 255, 255, 0.75)
}

.text-opacity-75 {
  --tw-text-opacity: 0.75
}

.text-opacity-25 {
  --tw-text-opacity: 0.25
}

.opacity-75 {
  opacity: 0.75
}

.filter {
  filter: var(--tw-filter)
}

@media (min-width: 640px) {
  .sm\:grid-cols-2 {
    grid-template-columns: repeat(2, minmax(0, 1fr))
  }
}

@media (min-width: 1024px) {
  .lg\:grid-cols-4 {
    grid-template-columns: repeat(4, minmax(0, 1fr))
  }
}<|MERGE_RESOLUTION|>--- conflicted
+++ resolved
@@ -104,7 +104,6 @@
   margin-right: 1rem
 }
 
-<<<<<<< HEAD
 .mb-8 {
   margin-bottom: 2rem
 }
@@ -125,14 +124,8 @@
   display: block !important
 }
 
-=======
->>>>>>> 7f00f387
 .block {
   display: block
-}
-
-.\!block {
-  display: block !important
 }
 
 .flex {
@@ -345,7 +338,6 @@
   padding-right: 0.5rem
 }
 
-<<<<<<< HEAD
 .px-0 {
   padding-left: 0px;
   padding-right: 0px
@@ -367,8 +359,6 @@
   padding-left: 1rem
 }
 
-=======
->>>>>>> 7f00f387
 .text-left {
   text-align: left
 }
@@ -383,31 +373,31 @@
 
 .align-middle {
   vertical-align: middle
+}
+
+.text-sm {
+  font-size: 0.875rem;
+  line-height: 1.25rem
+}
+
+.text-xs {
+  font-size: 0.75rem;
+  line-height: 1rem
+}
+
+.text-lg {
+  font-size: 1.125rem;
+  line-height: 1.75rem
+}
+
+.text-2xl {
+  font-size: 1.5rem;
+  line-height: 2rem
 }
 
 .text-3xl {
   font-size: 1.875rem;
   line-height: 2.25rem
-}
-
-.text-sm {
-  font-size: 0.875rem;
-  line-height: 1.25rem
-}
-
-.text-xs {
-  font-size: 0.75rem;
-  line-height: 1rem
-}
-
-.text-lg {
-  font-size: 1.125rem;
-  line-height: 1.75rem
-}
-
-.text-2xl {
-  font-size: 1.5rem;
-  line-height: 2rem
 }
 
 .font-bold {
