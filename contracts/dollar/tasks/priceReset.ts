--- conflicted
+++ resolved
@@ -6,13 +6,10 @@
 import { IMetaPool } from "../artifacts/types/IMetaPool";
 import { UbiquityAlgorithmicDollarManager } from "../artifacts/types/UbiquityAlgorithmicDollarManager";
 import pressAnyKey from "../utils/flow";
-<<<<<<< HEAD
+
 import { DEPLOYMENT_OVERRIDES, FORKING_CHAIN_NAME } from "./constants"
 import { A_PRECISION, get_burn_lp_amount } from "./utils"
-=======
-import { DEPLOYMENT_OVERRIDES, FORKING_CHAIN_ID } from "./constants";
-import { A_PRECISION, get_burn_lp_amount } from "./utils";
->>>>>>> d85cb923
+
 
 dotenv.config();
 
@@ -37,14 +34,9 @@
       { ethers, network, getNamedAccounts, deployments }
     ) => {
       console.log("started....");
-<<<<<<< HEAD
+
       // All the deployments in hardhat-deploy are stored in deployments directory. 
       // There might be some cases we have to override them or use already deployed ones. 
-=======
-      const { chainId } = network.config;
-      // All the deployments in hardhat-deploy are stored in deployments directory.
-      // There might be some cases we have to override them or use already deployed ones.
->>>>>>> d85cb923
       // In this case, they will be different per chainId. so that would be awesome to have them per chain.
 
       const OVERRIDES_PARAMS = DEPLOYMENT_OVERRIDES[network.name];
